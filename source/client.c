/**
 * Copyright Amazon.com, Inc. or its affiliates. All Rights Reserved.
 * SPDX-License-Identifier: Apache-2.0.
 */
#include <aws/mqtt/client.h>

#include <aws/mqtt/private/client_impl.h>
#include <aws/mqtt/private/packets.h>
#include <aws/mqtt/private/topic_tree.h>

#include <aws/io/channel_bootstrap.h>
#include <aws/io/event_loop.h>
#include <aws/io/logging.h>
#include <aws/io/socket.h>
#include <aws/io/tls_channel_handler.h>
#include <aws/io/uri.h>

#include <aws/common/clock.h>
#include <aws/common/task_scheduler.h>

#include <inttypes.h>

#ifdef AWS_MQTT_WITH_WEBSOCKETS
#    include <aws/http/connection.h>
#    include <aws/http/request_response.h>
#    include <aws/http/websocket.h>
#endif

#ifdef _MSC_VER
#    pragma warning(disable : 4204)
#endif

/* 3 seconds */
static const uint64_t s_default_timeout_ns = 3000000000;

/* 20 minutes - This is the default (and max) for AWS IoT as of 2020.02.18 */
static const uint16_t s_default_keep_alive_sec = 1200;

static int s_mqtt_client_connect(
    struct aws_mqtt_client_connection *connection,
    aws_mqtt_client_on_connection_complete_fn *on_connection_complete,
    void *userdata);
/*******************************************************************************
 * Helper functions
 ******************************************************************************/

void mqtt_connection_lock_synced_data(struct aws_mqtt_client_connection *connection) {
    int err = aws_mutex_lock(&connection->synced_data.lock);
    AWS_ASSERT(!err);
    AWS_LOGF_TRACE(AWS_LS_MQTT_CLIENT, "id=%p: Lock hold", (void *)connection);
    (void)err;
}

void mqtt_connection_unlock_synced_data(struct aws_mqtt_client_connection *connection) {
    ASSERT_SYNCED_DATA_LOCK_HELD(connection);

    int err = aws_mutex_unlock(&connection->synced_data.lock);
    AWS_ASSERT(!err);
    AWS_LOGF_TRACE(AWS_LS_MQTT_CLIENT, "id=%p: Lock released", (void *)connection);
    (void)err;
}

static void s_aws_mqtt_client_destroy(struct aws_mqtt_client *client) {

    AWS_LOGF_DEBUG(AWS_LS_MQTT_CLIENT, "client=%p: Cleaning up MQTT client", (void *)client);
    aws_client_bootstrap_release(client->bootstrap);

    aws_mem_release(client->allocator, client);
}

/*******************************************************************************
 * Client Init
 ******************************************************************************/
struct aws_mqtt_client *aws_mqtt_client_new(struct aws_allocator *allocator, struct aws_client_bootstrap *bootstrap) {

    aws_mqtt_fatal_assert_library_initialized();

    struct aws_mqtt_client *client = aws_mem_calloc(allocator, 1, sizeof(struct aws_mqtt_client));
    if (client == NULL) {
        return NULL;
    }

    AWS_LOGF_DEBUG(AWS_LS_MQTT_CLIENT, "client=%p: Initalizing MQTT client", (void *)client);

    client->allocator = allocator;
    client->bootstrap = aws_client_bootstrap_acquire(bootstrap);
    aws_ref_count_init(&client->ref_count, client, (aws_simple_completion_callback *)s_aws_mqtt_client_destroy);

    return client;
}

struct aws_mqtt_client *aws_mqtt_client_acquire(struct aws_mqtt_client *client) {
    if (client != NULL) {
        aws_ref_count_acquire(&client->ref_count);
    }

    return client;
}

void aws_mqtt_client_release(struct aws_mqtt_client *client) {
    if (client != NULL) {
        aws_ref_count_release(&client->ref_count);
    }
}

/* At this point, the channel for the MQTT connection has completed its shutdown */
static void s_mqtt_client_shutdown(
    struct aws_client_bootstrap *bootstrap,
    int error_code,
    struct aws_channel *channel,
    void *user_data) {

    (void)bootstrap;
    (void)channel;

    struct aws_mqtt_client_connection *connection = user_data;

    AWS_LOGF_TRACE(
        AWS_LS_MQTT_CLIENT, "id=%p: Channel has been shutdown with error code %d", (void *)connection, error_code);
    enum aws_mqtt_client_connection_state prev_state;
    struct aws_linked_list requests;
    aws_linked_list_init(&requests);
    { /* BEGIN CRITICAL SECTION */
        mqtt_connection_lock_synced_data(connection);
        AWS_LOGF_TRACE(AWS_LS_MQTT_CLIENT, "id=%p: Lock hold from s_mqtt_client_shutdown 1", (void *)connection);
        /* Move all the ongoing requests to the pending requests list, because the response they are waiting for will
         * never arrives. Sad. But, we will retry. */
        if (connection->clean_session) {
            /* For a clean session, the Session lasts as long as the Network Connection. Thus, discard the previous
             * session */
            AWS_LOGF_TRACE(
                AWS_LS_MQTT_CLIENT,
                "id=%p: Discard ongoing requests and pending requests when a clean session connection lost.",
                (void *)connection);
            aws_linked_list_swap_contents(&connection->synced_data.pending_requests_list, &requests);
        }
        while (!aws_linked_list_empty(&connection->thread_data.ongoing_requests_list)) {
            struct aws_linked_list_node *node =
                aws_linked_list_pop_front(&connection->thread_data.ongoing_requests_list);
            struct aws_mqtt_request *request = AWS_CONTAINER_OF(node, struct aws_mqtt_request, list_node);
            if (connection->clean_session) {
                aws_linked_list_push_back(&requests, &request->list_node);
            } else {
                aws_linked_list_push_back(&connection->synced_data.pending_requests_list, &request->list_node);
            }
        }
        AWS_LOGF_TRACE(
            AWS_LS_MQTT_CLIENT,
            "id=%p: All subscribe/unsubscribe and publish QoS>0 have been move to pending list",
            (void *)connection);
        prev_state = connection->synced_data.state;
        switch (connection->synced_data.state) {
<<<<<<< HEAD
            case AWS_MQTT_CLIENT_STATE_CONNECTED:
                /* unexpected hangup from broker, try to reconnect */
                connection->synced_data.state = AWS_MQTT_CLIENT_STATE_RECONNECTING;
                AWS_LOGF_DEBUG(
                    AWS_LS_MQTT_CLIENT,
                    "id=%p: connection was unexpected interrupted, switch state to RECONNECTING.",
                    (void *)connection);
                break;
=======
>>>>>>> f69bc84d
            case AWS_MQTT_CLIENT_STATE_DISCONNECTING:
                /* disconnect requested by user */
                /* Successfully shutdown, so clear the outstanding requests */
                /* TODO: respect the cleansession, clear the table when needed */
                aws_hash_table_clear(&connection->synced_data.outstanding_requests_table);
                connection->synced_data.state = AWS_MQTT_CLIENT_STATE_DISCONNECTED;
                AWS_LOGF_DEBUG(
                    AWS_LS_MQTT_CLIENT,
                    "id=%p: disconnect finished, switch state to DISCONNECTED.",
                    (void *)connection);
                break;
            case AWS_MQTT_CLIENT_STATE_CONNECTED:
                if (connection->auto_reconnect) {
                    /* schedule the next attempt later and switch to RECONNECTING */
                    connection->synced_data.state = AWS_MQTT_CLIENT_STATE_RECONNECTING;
                } else {
                    /* not automatically reconnect, switch to DISCONNECTED */
                    connection->synced_data.state = AWS_MQTT_CLIENT_STATE_DISCONNECTED;
                }
                break;
            case AWS_MQTT_CLIENT_STATE_CONNECTING:
            case AWS_MQTT_CLIENT_STATE_RECONNECTING:
                if (!connection->auto_reconnect) {
                    connection->synced_data.state = AWS_MQTT_CLIENT_STATE_DISCONNECTED;
                }
                break;
            default:
                /* AWS_MQTT_CLIENT_STATE_DISCONNECTED */
                break;
        }
        AWS_LOGF_TRACE(
            AWS_LS_MQTT_CLIENT, "id=%p: current state is %d", (void *)connection, (int)connection->synced_data.state);
        /* Always clear slot, as that's what's been shutdown */
        if (connection->slot) {
            aws_channel_slot_remove(connection->slot);
            AWS_LOGF_TRACE(AWS_LS_MQTT_CLIENT, "id=%p: slot is removed successfully", (void *)connection);
            connection->slot = NULL;
        }

        mqtt_connection_unlock_synced_data(connection);
    } /* END CRITICAL SECTION */

    if (!aws_linked_list_empty(&requests)) {

        for (struct aws_linked_list_node *node = aws_linked_list_begin(&requests);
             node != aws_linked_list_end(&requests);
             node = aws_linked_list_next(node)) {
            struct aws_mqtt_request *request = AWS_CONTAINER_OF(node, struct aws_mqtt_request, list_node);
            if (request->on_complete) {
                request->on_complete(
                    connection,
                    request->packet_id,
                    AWS_ERROR_MQTT_CANCELLED_FOR_CLEAN_SESSION,
                    request->on_complete_ud);
            }
        }
        { /* BEGIN CRITICAL SECTION */
            mqtt_connection_lock_synced_data(connection);
            while (!aws_linked_list_empty(&requests)) {
                struct aws_linked_list_node *node = aws_linked_list_pop_front(&requests);
                struct aws_mqtt_request *request = AWS_CONTAINER_OF(node, struct aws_mqtt_request, list_node);
                aws_hash_table_remove(
                    &connection->synced_data.outstanding_requests_table, &request->packet_id, NULL, NULL);
                aws_memory_pool_release(&connection->synced_data.requests_pool, request);
            }
            mqtt_connection_unlock_synced_data(connection);
        } /* END CRITICAL SECTION */
    }

    /* If there's no error code and this wasn't user-requested, set the error code to something useful */
    if (error_code == AWS_ERROR_SUCCESS) {
        if (prev_state != AWS_MQTT_CLIENT_STATE_DISCONNECTING && prev_state != AWS_MQTT_CLIENT_STATE_DISCONNECTED) {
            error_code = AWS_ERROR_MQTT_UNEXPECTED_HANGUP;
        }
    }
    switch (prev_state) {
        case AWS_MQTT_CLIENT_STATE_CONNECTING:
        case AWS_MQTT_CLIENT_STATE_RECONNECTING: {
            if (connection->auto_reconnect) {
                /* If connect attempt failed and reconnect automatically, schedule the next attempt */
                struct aws_event_loop *el =
                    aws_event_loop_group_get_next_loop(connection->client->bootstrap->event_loop_group);

                AWS_LOGF_TRACE(
                    AWS_LS_MQTT_CLIENT, "id=%p: Connect attempt failed, automatically retrying", (void *)connection);
                /* Make sure the reconnect task is created */
                aws_create_reconnect_task(connection);
                aws_event_loop_schedule_task_future(
                    el, &connection->reconnect_task->task, connection->reconnect_timeouts.next_attempt);
            } else {
                /* If not auto reconnect, it should never be reconnecting */
                AWS_ASSERT(prev_state != AWS_MQTT_CLIENT_STATE_RECONNECTING);
                AWS_LOGF_TRACE(
                    AWS_LS_MQTT_CLIENT,
                    "id=%p: Connect attempt failed not automatically reconnect, calling callback",
                    (void *)connection);
                MQTT_CLIENT_CALL_CALLBACK_ARGS(connection, on_connection_complete, error_code, 0, false);
                break;
            }
            break;
        }
        case AWS_MQTT_CLIENT_STATE_DISCONNECTING:
            AWS_LOGF_DEBUG(
                AWS_LS_MQTT_CLIENT,
                "id=%p: Disconnect completed, clearing request queue and calling callback",
                (void *)connection);
            MQTT_CLIENT_CALL_CALLBACK(connection, on_disconnect);
            break;

<<<<<<< HEAD
            /* In case user called disconnect from the on_interrupted callback */
            bool stop_reconnect;
            { /* BEGIN CRITICAL SECTION */
                mqtt_connection_lock_synced_data(connection);
                AWS_LOGF_TRACE(
                    AWS_LS_MQTT_CLIENT, "id=%p: Lock hold from s_mqtt_client_shutdown 2", (void *)connection);
                stop_reconnect = connection->synced_data.state == AWS_MQTT_CLIENT_STATE_DISCONNECTING;
                if (stop_reconnect) {
                    connection->synced_data.state = AWS_MQTT_CLIENT_STATE_DISCONNECTED;
                    AWS_LOGF_DEBUG(
                        AWS_LS_MQTT_CLIENT,
                        "id=%p: disconnect finished, switch state to DISCONNECTED.",
                        (void *)connection);
=======
        case AWS_MQTT_CLIENT_STATE_CONNECTED: {
            if (connection->auto_reconnect) {
                AWS_LOGF_DEBUG(
                    AWS_LS_MQTT_CLIENT,
                    "id=%p: Connection interrupted, calling callback and attempting reconnect",
                    (void *)connection);
                MQTT_CLIENT_CALL_CALLBACK_ARGS(connection, on_interrupted, error_code);

                /* In case user called disconnect from the on_interrupted callback */
                bool stop_reconnect;
                { /* BEGIN CRITICAL SECTION */
                    mqtt_connection_lock_synced_data(connection);
                    stop_reconnect = connection->synced_data.state == AWS_MQTT_CLIENT_STATE_DISCONNECTING;
                    if (stop_reconnect) {
                        connection->synced_data.state = AWS_MQTT_CLIENT_STATE_DISCONNECTED;
                    }
                    mqtt_connection_unlock_synced_data(connection);
                } /* END CRITICAL SECTION */
                if (stop_reconnect) {
                    AWS_LOGF_TRACE(
                        AWS_LS_MQTT_CLIENT,
                        "id=%p: Caller requested disconnect from on_interrupted callback, aborting reconnect",
                        (void *)connection);
                    MQTT_CLIENT_CALL_CALLBACK(connection, on_disconnect);
                } else {
                    /* Attempt the reconnect immediately, which will schedule a task to retry if it doesn't succeed */
                    connection->reconnect_task->task.fn(
                        &connection->reconnect_task->task,
                        connection->reconnect_task->task.arg,
                        AWS_TASK_STATUS_RUN_READY);
>>>>>>> f69bc84d
                }
            } else {
                AWS_LOGF_TRACE(
                    AWS_LS_MQTT_CLIENT,
                    "id=%p: Connection lost and not automatically reconnect, calling callback",
                    (void *)connection);
                MQTT_CLIENT_CALL_CALLBACK_ARGS(connection, on_interrupted, error_code);
                break;
            }
            break;
        }
        default:
            break;
    }
}

/*******************************************************************************
 * Connection New
 ******************************************************************************/
/* The assumption here is that a connection always outlives its channels, and the channel this task was scheduled on
 * always outlives this task, so all we need to do is check the connection state. If we are in a state that waits
 * for a CONNACK, kill it off. In the case that the connection died between scheduling this task and it being executed
 * the status will always be CANCELED because this task will be canceled when the owning channel goes away. */
static void s_connack_received_timeout(struct aws_channel_task *channel_task, void *arg, enum aws_task_status status) {
    struct aws_mqtt_client_connection *connection = arg;

    if (status == AWS_TASK_STATUS_RUN_READY) {
        bool time_out = false;
        { /* BEGIN CRITICAL SECTION */
            mqtt_connection_lock_synced_data(connection);
            AWS_LOGF_TRACE(AWS_LS_MQTT_CLIENT, "id=%p: Lock hold from s_connack_received_timeout", (void *)connection);
            time_out =
                (connection->synced_data.state == AWS_MQTT_CLIENT_STATE_CONNECTING ||
                 connection->synced_data.state == AWS_MQTT_CLIENT_STATE_RECONNECTING);
            mqtt_connection_unlock_synced_data(connection);
        } /* END CRITICAL SECTION */
        if (time_out) {
            AWS_LOGF_ERROR(AWS_LS_MQTT_CLIENT, "id=%p: mqtt CONNACK response timeout detected", (void *)connection);
            aws_channel_shutdown(connection->slot->channel, AWS_ERROR_MQTT_TIMEOUT);
        }
    }

    aws_mem_release(connection->allocator, channel_task);
}

/**
 * Channel has been initialized callback. Sets up channel handler and sends out CONNECT packet.
 * The on_connack callback is called with the CONNACK packet is received from the server.
 */
static void s_mqtt_client_init(
    struct aws_client_bootstrap *bootstrap,
    int error_code,
    struct aws_channel *channel,
    void *user_data) {

    (void)bootstrap;
    struct aws_io_message *message = NULL;

    /* Setup callback contract is: if error_code is non-zero then channel is NULL. */
    AWS_FATAL_ASSERT((error_code != 0) == (channel == NULL));

    struct aws_mqtt_client_connection *connection = user_data;

    if (error_code != AWS_OP_SUCCESS) {
        /* client shutdown already handles this case, so just call that. */
        s_mqtt_client_shutdown(bootstrap, error_code, channel, user_data);
        return;
    }

    /* user requested disconnect before the channel has been set up. Stop installing the slot and sending CONNECT. */
    bool failed_create_slot = false;

    { /* BEGIN CRITICAL SECTION */
        mqtt_connection_lock_synced_data(connection);
        AWS_LOGF_TRACE(AWS_LS_MQTT_CLIENT, "id=%p: Lock hold from s_mqtt_client_init", (void *)connection);

        if (connection->synced_data.state == AWS_MQTT_CLIENT_STATE_DISCONNECTING) {
            /* It only happens when the user request disconnect during reconnecting, we don't need to fire any callback.
             * The on_disconnect will be invoked as channel finish shutting down. */
            mqtt_connection_unlock_synced_data(connection);
            aws_channel_shutdown(channel, AWS_ERROR_SUCCESS);
            return;
        }
        /* Create the slot */
        connection->slot = aws_channel_slot_new(channel);
        if (!connection->slot) {
            failed_create_slot = true;
        }
        mqtt_connection_unlock_synced_data(connection);
    } /* END CRITICAL SECTION */

    /* intall the slot and handler */
    if (failed_create_slot) {

        AWS_LOGF_ERROR(
            AWS_LS_MQTT_CLIENT,
            "id=%p: Failed to create new slot, something has gone horribly wrong, error %d (%s).",
            (void *)connection,
            aws_last_error(),
            aws_error_name(aws_last_error()));
        goto handle_error;
    }

    if (aws_channel_slot_insert_end(channel, connection->slot)) {
        AWS_LOGF_ERROR(
            AWS_LS_MQTT_CLIENT,
            "id=%p: Failed to insert slot into channel %p, error %d (%s).",
            (void *)connection,
            (void *)channel,
            aws_last_error(),
            aws_error_name(aws_last_error()));
        goto handle_error;
    }

    if (aws_channel_slot_set_handler(connection->slot, &connection->handler)) {
        AWS_LOGF_ERROR(
            AWS_LS_MQTT_CLIENT,
            "id=%p: Failed to set MQTT handler into slot on channel %p, error %d (%s).",
            (void *)connection,
            (void *)channel,
            aws_last_error(),
            aws_error_name(aws_last_error()));

        goto handle_error;
    }

    AWS_LOGF_DEBUG(
        AWS_LS_MQTT_CLIENT, "id=%p: Connection successfully opened, sending CONNECT packet", (void *)connection);

    struct aws_channel_task *connack_task = aws_mem_calloc(connection->allocator, 1, sizeof(struct aws_channel_task));
    if (!connack_task) {
        AWS_LOGF_ERROR(AWS_LS_MQTT_CLIENT, "id=%p: Failed to allocate timeout task.", (void *)connection);
        goto handle_error;
    }

    aws_channel_task_init(connack_task, s_connack_received_timeout, connection, "mqtt_connack_timeout");

    uint64_t now = 0;
    if (aws_channel_current_clock_time(channel, &now)) {
        AWS_LOGF_ERROR(
            AWS_LS_MQTT_CLIENT,
            "static: Failed to setting MQTT handler into slot on channel %p, error %d (%s).",
            (void *)channel,
            aws_last_error(),
            aws_error_name(aws_last_error()));

        goto handle_error;
    }
    now += connection->connect_timeout_ns;
    aws_channel_schedule_task_future(channel, connack_task, now);

    /* Send the connect packet */
    struct aws_mqtt_packet_connect connect;
    aws_mqtt_packet_connect_init(
        &connect,
        aws_byte_cursor_from_buf(&connection->client_id),
        connection->clean_session,
        connection->keep_alive_time_secs);

    if (connection->will.topic.buffer) {
        /* Add will if present */

        struct aws_byte_cursor topic_cur = aws_byte_cursor_from_buf(&connection->will.topic);
        struct aws_byte_cursor payload_cur = aws_byte_cursor_from_buf(&connection->will.payload);

        AWS_LOGF_DEBUG(
            AWS_LS_MQTT_CLIENT,
            "id=%p: Adding will to connection on " PRInSTR " with payload " PRInSTR,
            (void *)connection,
            AWS_BYTE_CURSOR_PRI(topic_cur),
            AWS_BYTE_CURSOR_PRI(payload_cur));
        aws_mqtt_packet_connect_add_will(
            &connect, topic_cur, connection->will.qos, connection->will.retain, payload_cur);
    }

    if (connection->username) {
        struct aws_byte_cursor username_cur = aws_byte_cursor_from_string(connection->username);

        AWS_LOGF_DEBUG(
            AWS_LS_MQTT_CLIENT,
            "id=%p: Adding username " PRInSTR " to connection",
            (void *)connection,
            AWS_BYTE_CURSOR_PRI(username_cur))

        struct aws_byte_cursor password_cur = {
            .ptr = NULL,
            .len = 0,
        };

        if (connection->password) {
            password_cur = aws_byte_cursor_from_string(connection->password);
        }

        aws_mqtt_packet_connect_add_credentials(&connect, username_cur, password_cur);
    }

    message = mqtt_get_message_for_packet(connection, &connect.fixed_header);
    if (!message) {

        AWS_LOGF_ERROR(AWS_LS_MQTT_CLIENT, "id=%p: Failed to get message from pool", (void *)connection);
        goto handle_error;
    }

    if (aws_mqtt_packet_connect_encode(&message->message_data, &connect)) {

        AWS_LOGF_ERROR(AWS_LS_MQTT_CLIENT, "id=%p: Failed to encode CONNECT packet", (void *)connection);
        goto handle_error;
    }

    if (aws_channel_slot_send_message(connection->slot, message, AWS_CHANNEL_DIR_WRITE)) {

        AWS_LOGF_ERROR(AWS_LS_MQTT_CLIENT, "id=%p: Failed to send encoded CONNECT packet upstream", (void *)connection);
        goto handle_error;
    }

    return;

handle_error:
    MQTT_CLIENT_CALL_CALLBACK_ARGS(connection, on_connection_complete, aws_last_error(), 0, false);
    aws_channel_shutdown(channel, aws_last_error());

    if (message) {
        aws_mem_release(message->allocator, message);
    }
}

static void s_attempt_reconnect(struct aws_task *task, void *userdata, enum aws_task_status status) {

    (void)task;

    struct aws_mqtt_reconnect_task *reconnect = userdata;
    struct aws_mqtt_client_connection *connection = aws_atomic_load_ptr(&reconnect->connection_ptr);

    if (status == AWS_TASK_STATUS_RUN_READY && connection) {
        /* If the task is not cancelled and a connection has not succeeded, attempt reconnect */

        aws_high_res_clock_get_ticks(&connection->reconnect_timeouts.next_attempt);
        connection->reconnect_timeouts.next_attempt += aws_timestamp_convert(
            connection->reconnect_timeouts.current, AWS_TIMESTAMP_SECS, AWS_TIMESTAMP_NANOS, NULL);

        AWS_LOGF_TRACE(
            AWS_LS_MQTT_CLIENT,
            "id=%p: Attempting reconnect, if it fails next attempt will be in %" PRIu64 " seconds",
            (void *)connection,
            connection->reconnect_timeouts.current);

        /* Check before multiplying to avoid potential overflow */
        if (connection->reconnect_timeouts.current > connection->reconnect_timeouts.max / 2) {
            connection->reconnect_timeouts.current = connection->reconnect_timeouts.max;
        } else {
            connection->reconnect_timeouts.current *= 2;
        }

        if (s_mqtt_client_connect(
                connection, connection->on_connection_complete, connection->on_connection_complete_ud)) {

            /* If reconnect attempt failed, schedule the next attempt */
            struct aws_event_loop *el =
                aws_event_loop_group_get_next_loop(connection->client->bootstrap->event_loop_group);
            aws_event_loop_schedule_task_future(
                el, &connection->reconnect_task->task, connection->reconnect_timeouts.next_attempt);
            AWS_LOGF_TRACE(
                AWS_LS_MQTT_CLIENT,
                "id=%p: Scheduling reconnect, for %" PRIu64 " on event-loop %p",
                (void *)connection,
                connection->reconnect_timeouts.next_attempt,
                (void *)el);
        } else {
            connection->reconnect_task->task.timestamp = 0;
        }
    } else {
        aws_mem_release(reconnect->allocator, reconnect);
    }
}

void aws_create_reconnect_task(struct aws_mqtt_client_connection *connection) {
    if (connection->reconnect_task == NULL) {
        connection->reconnect_task = aws_mem_calloc(connection->allocator, 1, sizeof(struct aws_mqtt_reconnect_task));
        AWS_FATAL_ASSERT(connection->reconnect_task != NULL);

        aws_atomic_init_ptr(&connection->reconnect_task->connection_ptr, connection);
        connection->reconnect_task->allocator = connection->allocator;
        aws_task_init(
            &connection->reconnect_task->task, s_attempt_reconnect, connection->reconnect_task, "mqtt_reconnect");
    }
}

static uint64_t s_hash_uint16_t(const void *item) {
    return *(uint16_t *)item;
}

static bool s_uint16_t_eq(const void *a, const void *b) {
    return *(uint16_t *)a == *(uint16_t *)b;
}

static void s_mqtt_client_connection_destroy_final(struct aws_mqtt_client_connection *connection) {
    AWS_PRECONDITION(!connection || connection->allocator);
    if (!connection) {
        return;
    }

    /* If the slot is not NULL, the connection is still connected, which should be prevented from calling this function
     */
    AWS_ASSERT(!connection->slot);

    AWS_LOGF_DEBUG(AWS_LS_MQTT_CLIENT, "id=%p: Destroying connection", (void *)connection);

    /* If the reconnect_task isn't freed, free it */
    if (connection->reconnect_task) {
        aws_mem_release(connection->reconnect_task->allocator, connection->reconnect_task);
    }
    aws_string_destroy(connection->host_name);

    /* Clear the credentials */
    if (connection->username) {
        aws_string_destroy_secure(connection->username);
    }
    if (connection->password) {
        aws_string_destroy_secure(connection->password);
    }

    /* Clean up the will */
    aws_byte_buf_clean_up(&connection->will.topic);
    aws_byte_buf_clean_up(&connection->will.payload);

    /* Clear the client_id */
    aws_byte_buf_clean_up(&connection->client_id);

    /* Free all of the active subscriptions */
    aws_mqtt_topic_tree_clean_up(&connection->thread_data.subscriptions);

    aws_hash_table_clean_up(&connection->synced_data.outstanding_requests_table);
    /* clean up the pending_requests if it's not empty */
    while (!aws_linked_list_empty(&connection->synced_data.pending_requests_list)) {
        struct aws_linked_list_node *node = aws_linked_list_pop_front(&connection->synced_data.pending_requests_list);
        struct aws_mqtt_request *request = AWS_CONTAINER_OF(node, struct aws_mqtt_request, list_node);
        /* Fire the callback and clean up the memory, as the connection get destoried. */
        if (request->on_complete) {
            request->on_complete(
                connection, request->packet_id, AWS_ERROR_MQTT_CONNECTION_DESTROYED, request->on_complete_ud);
        }
        aws_memory_pool_release(&connection->synced_data.requests_pool, request);
    }
    aws_memory_pool_clean_up(&connection->synced_data.requests_pool);

    aws_mutex_clean_up(&connection->synced_data.lock);

    aws_tls_connection_options_clean_up(&connection->tls_options);

    /* Clean up the websocket proxy options */
    if (connection->websocket.proxy) {
        aws_tls_connection_options_clean_up(&connection->websocket.proxy->tls_options);

        aws_mem_release(connection->allocator, connection->websocket.proxy);
        connection->websocket.proxy = NULL;
        connection->websocket.proxy_options = NULL;
    }

    aws_mqtt_client_release(connection->client);

    /* Frees all allocated memory */
    aws_mem_release(connection->allocator, connection);
}

static void s_on_final_disconnect(struct aws_mqtt_client_connection *connection, void *userdata) {
    (void)userdata;

    s_mqtt_client_connection_destroy_final(connection);
}

static void s_mqtt_client_connection_start_destroy(struct aws_mqtt_client_connection *connection) {
    bool call_destroy_final = false;

    AWS_LOGF_DEBUG(
        AWS_LS_MQTT_CLIENT,
        "id=%p: Last refcount on connection has been released, start destroying the connection.",
        (void *)connection);
    { /* BEGIN CRITICAL SECTION */
        mqtt_connection_lock_synced_data(connection);
        AWS_LOGF_TRACE(
            AWS_LS_MQTT_CLIENT, "id=%p: Lock hold from s_mqtt_client_connection_start_destroy", (void *)connection);
        if (connection->synced_data.state != AWS_MQTT_CLIENT_STATE_DISCONNECTED) {

            /*
             * We don't call the on_disconnect callback until we've transitioned to the DISCONNECTED state.  So it's
             * safe to change it now while we hold the lock since we know we're not DISCONNECTED yet.
             */
            connection->on_disconnect = s_on_final_disconnect;

            if (connection->synced_data.state != AWS_MQTT_CLIENT_STATE_DISCONNECTING) {
                mqtt_disconnect_impl(connection, AWS_ERROR_SUCCESS);
                AWS_LOGF_DEBUG(
                    AWS_LS_MQTT_CLIENT,
                    "id=%p: final refcount has been released, switch state to DISCONNECTING.",
                    (void *)connection);
                connection->synced_data.state = AWS_MQTT_CLIENT_STATE_DISCONNECTING;
            }
        } else {
            call_destroy_final = true;
        }

        mqtt_connection_unlock_synced_data(connection);
    } /* END CRITICAL SECTION */

    if (call_destroy_final) {
        s_mqtt_client_connection_destroy_final(connection);
    }
}

struct aws_mqtt_client_connection *aws_mqtt_client_connection_new(struct aws_mqtt_client *client) {
    AWS_PRECONDITION(client);

    struct aws_mqtt_client_connection *connection =
        aws_mem_calloc(client->allocator, 1, sizeof(struct aws_mqtt_client_connection));
    if (!connection) {
        return NULL;
    }

    AWS_LOGF_DEBUG(AWS_LS_MQTT_CLIENT, "id=%p: Creating new connection", (void *)connection);

    /* Initialize the client */
    connection->allocator = client->allocator;
    aws_ref_count_init(
        &connection->ref_count, connection, (aws_simple_completion_callback *)s_mqtt_client_connection_start_destroy);
    connection->client = aws_mqtt_client_acquire(client);
    AWS_ZERO_STRUCT(connection->synced_data);
    connection->synced_data.state = AWS_MQTT_CLIENT_STATE_DISCONNECTED;
    connection->reconnect_timeouts.min = 1;
    connection->reconnect_timeouts.max = 128;
    aws_linked_list_init(&connection->synced_data.pending_requests_list);
    aws_linked_list_init(&connection->thread_data.ongoing_requests_list);

    if (aws_mutex_init(&connection->synced_data.lock)) {
        AWS_LOGF_ERROR(
            AWS_LS_MQTT_CLIENT,
            "id=%p: Failed to initialize mutex, error %d (%s)",
            (void *)connection,
            aws_last_error(),
            aws_error_name(aws_last_error()));
        goto failed_init_mutex;
    }

    if (aws_mqtt_topic_tree_init(&connection->thread_data.subscriptions, connection->allocator)) {

        AWS_LOGF_ERROR(
            AWS_LS_MQTT_CLIENT,
            "id=%p: Failed to initialize subscriptions topic_tree, error %d (%s)",
            (void *)connection,
            aws_last_error(),
            aws_error_name(aws_last_error()));
        goto failed_init_subscriptions;
    }

    if (aws_memory_pool_init(
            &connection->synced_data.requests_pool, connection->allocator, 32, sizeof(struct aws_mqtt_request))) {

        AWS_LOGF_ERROR(
            AWS_LS_MQTT_CLIENT,
            "id=%p: Failed to initialize request pool, error %d (%s)",
            (void *)connection,
            aws_last_error(),
            aws_error_name(aws_last_error()));
        goto failed_init_requests_pool;
    }

    if (aws_hash_table_init(
            &connection->synced_data.outstanding_requests_table,
            connection->allocator,
            sizeof(struct aws_mqtt_request *),
            s_hash_uint16_t,
            s_uint16_t_eq,
            NULL,
            NULL)) {

        AWS_LOGF_ERROR(
            AWS_LS_MQTT_CLIENT,
            "id=%p: Failed to initialize outstanding requests table, error %d (%s)",
            (void *)connection,
            aws_last_error(),
            aws_error_name(aws_last_error()));
        goto failed_init_outstanding_requests_table;
    }

    /* Initialize the handler */
    connection->handler.alloc = connection->allocator;
    connection->handler.vtable = aws_mqtt_get_client_channel_vtable();
    connection->handler.impl = connection;

    return connection;

failed_init_outstanding_requests_table:
    aws_memory_pool_clean_up(&connection->synced_data.requests_pool);

failed_init_requests_pool:
    aws_mqtt_topic_tree_clean_up(&connection->thread_data.subscriptions);

failed_init_subscriptions:
    aws_mutex_clean_up(&connection->synced_data.lock);

failed_init_mutex:
    aws_mem_release(client->allocator, connection);

    return NULL;
}

struct aws_mqtt_client_connection *aws_mqtt_client_connection_acquire(struct aws_mqtt_client_connection *connection) {
    if (connection != NULL) {
        aws_ref_count_acquire(&connection->ref_count);
    }

    return connection;
}

void aws_mqtt_client_connection_release(struct aws_mqtt_client_connection *connection) {
    if (connection != NULL) {
        aws_ref_count_release(&connection->ref_count);
    }
}

/*******************************************************************************
 * Connection Configuration
 ******************************************************************************/

/* To configure the connection, ensure the state is DISCONNECTED or CONNECTED */
static int s_check_connection_state_for_configuration(struct aws_mqtt_client_connection *connection) {
    int result = AWS_OP_SUCCESS;
    { /* BEGIN CRITICAL SECTION */
        mqtt_connection_lock_synced_data(connection);
        AWS_LOGF_TRACE(
            AWS_LS_MQTT_CLIENT, "id=%p: Lock hold from s_check_connection_state_for_configuration", (void *)connection);

        if (connection->synced_data.state != AWS_MQTT_CLIENT_STATE_DISCONNECTED &&
            connection->synced_data.state != AWS_MQTT_CLIENT_STATE_CONNECTED) {
            AWS_LOGF_ERROR(
                AWS_LS_MQTT_CLIENT,
                "id=%p: Connection is currently pending connect/disconnect. Unable to make configuration changes until "
                "pending operation completes.",
                (void *)connection);
            result = AWS_OP_ERR;
        }
        mqtt_connection_unlock_synced_data(connection);
    } /* END CRITICAL SECTION */
    return result;
}

int aws_mqtt_client_connection_set_will(
    struct aws_mqtt_client_connection *connection,
    const struct aws_byte_cursor *topic,
    enum aws_mqtt_qos qos,
    bool retain,
    const struct aws_byte_cursor *payload) {

    AWS_PRECONDITION(connection);
    AWS_PRECONDITION(topic);
    if (s_check_connection_state_for_configuration(connection)) {
        return aws_raise_error(AWS_ERROR_INVALID_STATE);
    }

    int result = AWS_OP_ERR;
    AWS_LOGF_TRACE(
        AWS_LS_MQTT_CLIENT,
        "id=%p: Setting last will with topic \"" PRInSTR "\"",
        (void *)connection,
        AWS_BYTE_CURSOR_PRI(*topic));

    if (!aws_mqtt_is_valid_topic(topic)) {
        AWS_LOGF_ERROR(AWS_LS_MQTT_CLIENT, "id=%p: Will topic is invalid", (void *)connection);
        return aws_raise_error(AWS_ERROR_MQTT_INVALID_TOPIC);
    }

    struct aws_byte_buf local_topic_buf;
    struct aws_byte_buf local_payload_buf;
    AWS_ZERO_STRUCT(local_topic_buf);
    AWS_ZERO_STRUCT(local_payload_buf);
    struct aws_byte_buf topic_buf = aws_byte_buf_from_array(topic->ptr, topic->len);
    if (aws_byte_buf_init_copy(&local_topic_buf, connection->allocator, &topic_buf)) {
        AWS_LOGF_ERROR(AWS_LS_MQTT_CLIENT, "id=%p: Failed to copy will topic", (void *)connection);
        goto cleanup;
    }

    connection->will.qos = qos;
    connection->will.retain = retain;

    struct aws_byte_buf payload_buf = aws_byte_buf_from_array(payload->ptr, payload->len);
    if (aws_byte_buf_init_copy(&local_payload_buf, connection->allocator, &payload_buf)) {
        AWS_LOGF_ERROR(AWS_LS_MQTT_CLIENT, "id=%p: Failed to copy will body", (void *)connection);
        goto cleanup;
    }

    if (connection->will.topic.len) {
        AWS_LOGF_TRACE(AWS_LS_MQTT_CLIENT, "id=%p: Will has been set before, resetting it.", (void *)connection);
    }
    /* Succeed. */
    result = AWS_OP_SUCCESS;

    /* swap the local buffer with connection */
    struct aws_byte_buf temp = local_topic_buf;
    local_topic_buf = connection->will.topic;
    connection->will.topic = temp;
    temp = local_payload_buf;
    local_payload_buf = connection->will.payload;
    connection->will.payload = temp;

cleanup:
    aws_byte_buf_clean_up(&local_topic_buf);
    aws_byte_buf_clean_up(&local_payload_buf);

    return result;
}

int aws_mqtt_client_connection_set_login(
    struct aws_mqtt_client_connection *connection,
    const struct aws_byte_cursor *username,
    const struct aws_byte_cursor *password) {

    AWS_PRECONDITION(connection);
    AWS_PRECONDITION(username);
    if (s_check_connection_state_for_configuration(connection)) {
        return aws_raise_error(AWS_ERROR_INVALID_STATE);
    }

    int result = AWS_OP_ERR;
    AWS_LOGF_TRACE(AWS_LS_MQTT_CLIENT, "id=%p: Setting username and password", (void *)connection);

    struct aws_string *username_string = NULL;
    struct aws_string *password_string = NULL;

    username_string = aws_string_new_from_array(connection->allocator, username->ptr, username->len);
    if (!username_string) {
        AWS_LOGF_ERROR(AWS_LS_MQTT_CLIENT, "id=%p: Failed to copy username", (void *)connection);
        goto cleanup;
    }

    if (password) {
        password_string = aws_string_new_from_array(connection->allocator, password->ptr, password->len);
        if (!password_string) {
            AWS_LOGF_ERROR(AWS_LS_MQTT_CLIENT, "id=%p: Failed to copy password", (void *)connection);
            goto cleanup;
        }
    }

    if (connection->username) {
        AWS_LOGF_TRACE(
            AWS_LS_MQTT_CLIENT, "id=%p: Login information has been set before, resetting it.", (void *)connection);
    }
    /* Succeed. */
    result = AWS_OP_SUCCESS;

    /* swap the local string with connection */
    struct aws_string *temp = username_string;
    username_string = connection->username;
    connection->username = temp;
    temp = password_string;
    password_string = connection->password;
    connection->password = temp;

cleanup:
    aws_string_destroy_secure(username_string);
    aws_string_destroy_secure(password_string);

    return result;
}

int aws_mqtt_client_connection_set_reconnect_timeout(
    struct aws_mqtt_client_connection *connection,
    uint64_t min_timeout,
    uint64_t max_timeout) {

    AWS_PRECONDITION(connection);
    if (s_check_connection_state_for_configuration(connection)) {
        return aws_raise_error(AWS_ERROR_INVALID_STATE);
    }
    AWS_LOGF_TRACE(
        AWS_LS_MQTT_CLIENT,
        "id=%p: Setting reconnect timeouts min: %" PRIu64 " max: %" PRIu64,
        (void *)connection,
        min_timeout,
        max_timeout);
    connection->reconnect_timeouts.min = min_timeout;
    connection->reconnect_timeouts.max = max_timeout;

    return AWS_OP_SUCCESS;
}

int aws_mqtt_client_connection_set_connection_interruption_handlers(
    struct aws_mqtt_client_connection *connection,
    aws_mqtt_client_on_connection_interrupted_fn *on_interrupted,
    void *on_interrupted_ud,
    aws_mqtt_client_on_connection_resumed_fn *on_resumed,
    void *on_resumed_ud) {

    AWS_PRECONDITION(connection);
    if (s_check_connection_state_for_configuration(connection)) {
        return aws_raise_error(AWS_ERROR_INVALID_STATE);
    }
    AWS_LOGF_TRACE(
        AWS_LS_MQTT_CLIENT, "id=%p: Setting connection interrupted and resumed handlers", (void *)connection);

    connection->on_interrupted = on_interrupted;
    connection->on_interrupted_ud = on_interrupted_ud;
    connection->on_resumed = on_resumed;
    connection->on_resumed_ud = on_resumed_ud;

    return AWS_OP_SUCCESS;
}

int aws_mqtt_client_connection_set_on_any_publish_handler(
    struct aws_mqtt_client_connection *connection,
    aws_mqtt_client_publish_received_fn *on_any_publish,
    void *on_any_publish_ud) {

    AWS_PRECONDITION(connection);
    { /* BEGIN CRITICAL SECTION */
        mqtt_connection_lock_synced_data(connection);
        AWS_LOGF_TRACE(
            AWS_LS_MQTT_CLIENT,
            "id=%p: Lock hold from aws_mqtt_client_connection_set_on_any_publish_handler",
            (void *)connection);

        if (connection->synced_data.state == AWS_MQTT_CLIENT_STATE_CONNECTED) {
            mqtt_connection_unlock_synced_data(connection);
            AWS_LOGF_ERROR(
                AWS_LS_MQTT_CLIENT,
                "id=%p: Connection is connected, publishes may arrive anytime. Unable to set publish handler until "
                "offline.",
                (void *)connection);
            return aws_raise_error(AWS_ERROR_INVALID_STATE);
        }
        mqtt_connection_unlock_synced_data(connection);
    } /* END CRITICAL SECTION */

    AWS_LOGF_TRACE(AWS_LS_MQTT_CLIENT, "id=%p: Setting on_any_publish handler", (void *)connection);

    connection->on_any_publish = on_any_publish;
    connection->on_any_publish_ud = on_any_publish_ud;

    return AWS_OP_SUCCESS;
}

/*******************************************************************************
 * Websockets
 ******************************************************************************/
#ifdef AWS_MQTT_WITH_WEBSOCKETS

int aws_mqtt_client_connection_use_websockets(
    struct aws_mqtt_client_connection *connection,
    aws_mqtt_transform_websocket_handshake_fn *transformer,
    void *transformer_ud,
    aws_mqtt_validate_websocket_handshake_fn *validator,
    void *validator_ud) {

    connection->websocket.handshake_transformer = transformer;
    connection->websocket.handshake_transformer_ud = transformer_ud;
    connection->websocket.handshake_validator = validator;
    connection->websocket.handshake_validator_ud = validator_ud;
    connection->websocket.enabled = true;

    AWS_LOGF_TRACE(AWS_LS_MQTT_CLIENT, "id=%p: Using websockets", (void *)connection);

    return AWS_OP_SUCCESS;
}

int aws_mqtt_client_connection_set_websocket_proxy_options(
    struct aws_mqtt_client_connection *connection,
    struct aws_http_proxy_options *proxy_options) {

    /* If there is existing proxy options, nuke em */
    if (connection->websocket.proxy) {
        aws_tls_connection_options_clean_up(&connection->websocket.proxy->tls_options);

        aws_mem_release(connection->allocator, connection->websocket.proxy);
        connection->websocket.proxy = NULL;
        connection->websocket.proxy_options = NULL;
    }

    /* Allocate new proxy options object, and add space for buffered strings */
    void *host_buffer = NULL;
    void *username_buffer = NULL;
    void *password_buffer = NULL;

    /* clang-format off */
    void *alloc = aws_mem_acquire_many(connection->allocator, 5,
        &connection->websocket.proxy, sizeof(*connection->websocket.proxy),
        &connection->websocket.proxy_options, sizeof(struct aws_http_proxy_options),
        &host_buffer, proxy_options->host.len,
        &username_buffer, proxy_options->auth_username.len,
        &password_buffer, proxy_options->auth_password.len);
    /* clang-format on */

    if (!alloc) {
        return AWS_OP_ERR;
    }

    AWS_ZERO_STRUCT(*connection->websocket.proxy);
    AWS_ZERO_STRUCT(*connection->websocket.proxy_options);

    /* Copy the TLS options */
    if (proxy_options->tls_options) {
        if (aws_tls_connection_options_copy(&connection->websocket.proxy->tls_options, proxy_options->tls_options)) {
            aws_mem_release(connection->allocator, alloc);
            return AWS_OP_ERR;
        }
        connection->websocket.proxy_options->tls_options = &connection->websocket.proxy->tls_options;
    }

    /* Init the byte bufs */
    connection->websocket.proxy->host = aws_byte_buf_from_empty_array(host_buffer, proxy_options->host.len);
    connection->websocket.proxy->auth_username =
        aws_byte_buf_from_empty_array(username_buffer, proxy_options->auth_username.len);
    connection->websocket.proxy->auth_password =
        aws_byte_buf_from_empty_array(password_buffer, proxy_options->auth_password.len);

    /* Write out the various strings */
    bool succ = true;
    succ &= aws_byte_buf_write_from_whole_cursor(&connection->websocket.proxy->host, proxy_options->host);
    succ &=
        aws_byte_buf_write_from_whole_cursor(&connection->websocket.proxy->auth_username, proxy_options->auth_username);
    succ &=
        aws_byte_buf_write_from_whole_cursor(&connection->websocket.proxy->auth_password, proxy_options->auth_password);
    AWS_FATAL_ASSERT(succ);

    /* Update the proxy options cursors */
    connection->websocket.proxy_options->host = aws_byte_cursor_from_buf(&connection->websocket.proxy->host);
    connection->websocket.proxy_options->auth_username =
        aws_byte_cursor_from_buf(&connection->websocket.proxy->auth_username);
    connection->websocket.proxy_options->auth_password =
        aws_byte_cursor_from_buf(&connection->websocket.proxy->auth_password);

    /* Update proxy options values */
    connection->websocket.proxy_options->port = proxy_options->port;
    connection->websocket.proxy_options->auth_type = proxy_options->auth_type;

    return AWS_OP_SUCCESS;
}

static void s_on_websocket_shutdown(struct aws_websocket *websocket, int error_code, void *user_data) {
    struct aws_mqtt_client_connection *connection = user_data;

    struct aws_channel *channel = connection->slot ? connection->slot->channel : NULL;

    s_mqtt_client_shutdown(connection->client->bootstrap, error_code, channel, connection);

    if (websocket) {
        aws_websocket_release(websocket);
    }
}

static void s_on_websocket_setup(
    struct aws_websocket *websocket,
    int error_code,
    int handshake_response_status,
    const struct aws_http_header *handshake_response_header_array,
    size_t num_handshake_response_headers,
    void *user_data) {

    (void)handshake_response_status;

    /* Setup callback contract is: if error_code is non-zero then websocket is NULL. */
    AWS_FATAL_ASSERT((error_code != 0) == (websocket == NULL));

    struct aws_mqtt_client_connection *connection = user_data;
    struct aws_channel *channel = NULL;

    if (connection->websocket.handshake_request) {
        aws_http_message_release(connection->websocket.handshake_request);
        connection->websocket.handshake_request = NULL;
    }

    if (websocket) {
        channel = aws_websocket_get_channel(websocket);
        AWS_ASSERT(channel);

        /* Websocket must be "converted" before the MQTT handler can be installed next to it. */
        if (aws_websocket_convert_to_midchannel_handler(websocket)) {
            AWS_LOGF_ERROR(
                AWS_LS_MQTT_CLIENT,
                "id=%p: Failed converting websocket, error %d (%s)",
                (void *)connection,
                aws_last_error(),
                aws_error_name(aws_last_error()));

            aws_channel_shutdown(channel, aws_last_error());
            return;
        }

        /* If validation callback is set, let the user accept/reject the handshake */
        if (connection->websocket.handshake_validator) {
            AWS_LOGF_TRACE(AWS_LS_MQTT_CLIENT, "id=%p: Validating websocket handshake response.", (void *)connection);

            if (connection->websocket.handshake_validator(
                    connection,
                    handshake_response_header_array,
                    num_handshake_response_headers,
                    connection->websocket.handshake_validator_ud)) {

                AWS_LOGF_ERROR(
                    AWS_LS_MQTT_CLIENT,
                    "id=%p: Failure reported by websocket handshake validator callback, error %d (%s)",
                    (void *)connection,
                    aws_last_error(),
                    aws_error_name(aws_last_error()));

                aws_channel_shutdown(channel, aws_last_error());
                return;
            }

            AWS_LOGF_TRACE(
                AWS_LS_MQTT_CLIENT, "id=%p: Done validating websocket handshake response.", (void *)connection);
        }
    }

    /* Call into the channel-setup callback, the rest of the logic is the same. */
    s_mqtt_client_init(connection->client->bootstrap, error_code, channel, connection);
}

static aws_mqtt_transform_websocket_handshake_complete_fn s_websocket_handshake_transform_complete; /* fwd declare */

static int s_websocket_connect(struct aws_mqtt_client_connection *connection) {
    AWS_ASSERT(connection->websocket.enabled);

    /* These defaults were chosen because they're commmon in other MQTT libraries.
     * The user can modify the request in their transform callback if they need to. */
    const struct aws_byte_cursor default_path = AWS_BYTE_CUR_INIT_FROM_STRING_LITERAL("/mqtt");
    const struct aws_http_header default_protocol_header = {
        .name = AWS_BYTE_CUR_INIT_FROM_STRING_LITERAL("Sec-WebSocket-Protocol"),
        .value = AWS_BYTE_CUR_INIT_FROM_STRING_LITERAL("mqtt"),
    };

    /* Build websocket handshake request */
    connection->websocket.handshake_request = aws_http_message_new_websocket_handshake_request(
        connection->allocator, default_path, aws_byte_cursor_from_string(connection->host_name));

    if (!connection->websocket.handshake_request) {
        AWS_LOGF_ERROR(AWS_LS_MQTT_CLIENT, "id=%p: Failed to generate websocket handshake request", (void *)connection);
        goto error;
    }

    if (aws_http_message_add_header(connection->websocket.handshake_request, default_protocol_header)) {
        AWS_LOGF_ERROR(AWS_LS_MQTT_CLIENT, "id=%p: Failed to generate websocket handshake request", (void *)connection);
        goto error;
    }

    /* If user registered a transform callback, call it and wait for transform_complete() to be called.
     * If no callback registered, call the transform_complete() function ourselves. */
    if (connection->websocket.handshake_transformer) {
        AWS_LOGF_TRACE(AWS_LS_MQTT_CLIENT, "id=%p: Transforming websocket handshake request.", (void *)connection);

        connection->websocket.handshake_transformer(
            connection->websocket.handshake_request,
            connection->websocket.handshake_transformer_ud,
            s_websocket_handshake_transform_complete,
            connection);

    } else {
        s_websocket_handshake_transform_complete(
            connection->websocket.handshake_request, AWS_ERROR_SUCCESS, connection);
    }

    return AWS_OP_SUCCESS;

error:
    aws_http_message_release(connection->websocket.handshake_request);
    connection->websocket.handshake_request = NULL;
    return AWS_OP_ERR;
}

static void s_websocket_handshake_transform_complete(
    struct aws_http_message *handshake_request,
    int error_code,
    void *complete_ctx) {

    struct aws_mqtt_client_connection *connection = complete_ctx;

    if (error_code) {
        AWS_LOGF_ERROR(
            AWS_LS_MQTT_CLIENT,
            "id=%p: Failure reported by websocket handshake transform callback.",
            (void *)connection);

        goto error;
    }

    if (connection->websocket.handshake_transformer) {
        AWS_LOGF_TRACE(AWS_LS_MQTT_CLIENT, "id=%p: Done transforming websocket handshake request.", (void *)connection);
    }

    /* Call websocket connect() */
    struct aws_websocket_client_connection_options websocket_options = {
        .allocator = connection->allocator,
        .bootstrap = connection->client->bootstrap,
        .socket_options = &connection->socket_options,
        .tls_options = connection->tls_options.ctx ? &connection->tls_options : NULL,
        .proxy_options = connection->websocket.proxy_options,
        .host = aws_byte_cursor_from_string(connection->host_name),
        .port = connection->port,
        .handshake_request = handshake_request,
        .initial_window_size = 0, /* Prevent websocket data from arriving before the MQTT handler is installed */
        .user_data = connection,
        .on_connection_setup = s_on_websocket_setup,
        .on_connection_shutdown = s_on_websocket_shutdown,
    };

    if (aws_websocket_client_connect(&websocket_options)) {
        AWS_LOGF_ERROR(AWS_LS_MQTT_CLIENT, "id=%p: Failed to initiate websocket connection.", (void *)connection);
        error_code = aws_last_error();
        goto error;
    }

    /* Success */
    return;

error:
    /* Proceed to next step, telling it that we failed. */
    s_on_websocket_setup(NULL, error_code, -1, NULL, 0, connection);
}

#else  /* AWS_MQTT_WITH_WEBSOCKETS */
int aws_mqtt_client_connection_use_websockets(
    struct aws_mqtt_client_connection *connection,
    aws_mqtt_transform_websocket_handshake_fn *transformer,
    void *transformer_ud,
    aws_mqtt_validate_websocket_handshake_fn *validator,
    void *validator_ud) {

    (void)connection;
    (void)transformer;
    (void)transformer_ud;
    (void)validator;
    (void)validator_ud;

    AWS_LOGF_ERROR(
        AWS_LS_MQTT_CLIENT,
        "id=%p: Cannot use websockets unless library is built with MQTT_WITH_WEBSOCKETS option.",
        (void *)connection);

    return aws_raise_error(AWS_ERROR_MQTT_BUILT_WITHOUT_WEBSOCKETS);
}

int aws_mqtt_client_connection_set_websocket_proxy_options(
    struct aws_mqtt_client_connection *connection,
    struct aws_http_proxy_options *proxy_options) {

    (void)connection;
    (void)proxy_options;

    AWS_LOGF_ERROR(
        AWS_LS_MQTT_CLIENT,
        "id=%p: Cannot use websockets unless library is built with MQTT_WITH_WEBSOCKETS option.",
        (void *)connection);

    return aws_raise_error(AWS_ERROR_MQTT_BUILT_WITHOUT_WEBSOCKETS);
}
#endif /* AWS_MQTT_WITH_WEBSOCKETS */

/*******************************************************************************
 * Connect
 ******************************************************************************/

int aws_mqtt_client_connection_connect(
    struct aws_mqtt_client_connection *connection,
    const struct aws_mqtt_connection_options *connection_options) {

    /* TODO: Do we need to support resuming the connection if user connect to the same connection & endpoint and the
     * clean_session is false?
     * If not, the broker will resume the connection in this case, and we pretend we are making a new connection, which
     * may cause some confusing behavior. This is basically what we have now. NOTE: The topic_tree is living with the
     * connection right now, which is really confusing.
     * If yes, an edge case will be: User disconnected from the connection with clean_session
     * being false, then connect to another endpoint with the same connection object, we probably need to clear all
     * those states from last connection and create a new "connection". Problem is what if user finish the second
     * connection and reconnect to the first endpoint. There is no way for us to resume the connection in this case. */

    AWS_LOGF_TRACE(AWS_LS_MQTT_CLIENT, "id=%p: Opening connection", (void *)connection);
    { /* BEGIN CRITICAL SECTION */
        mqtt_connection_lock_synced_data(connection);
        AWS_LOGF_TRACE(
            AWS_LS_MQTT_CLIENT, "id=%p: Lock hold from aws_mqtt_client_connection_connect", (void *)connection);

        if (connection->synced_data.state != AWS_MQTT_CLIENT_STATE_DISCONNECTED) {
            mqtt_connection_unlock_synced_data(connection);
            return aws_raise_error(AWS_ERROR_MQTT_ALREADY_CONNECTED);
        }
        connection->synced_data.state = AWS_MQTT_CLIENT_STATE_CONNECTING;
        AWS_LOGF_DEBUG(
            AWS_LS_MQTT_CLIENT, "id=%p: Begin connecting process, switch state to CONNECTING.", (void *)connection);
        mqtt_connection_unlock_synced_data(connection);
    } /* END CRITICAL SECTION */

    if (connection->host_name) {
        aws_string_destroy(connection->host_name);
    }

    connection->host_name = aws_string_new_from_array(
        connection->allocator, connection_options->host_name.ptr, connection_options->host_name.len);
    connection->port = connection_options->port;
    connection->socket_options = *connection_options->socket_options;
    connection->clean_session = connection_options->clean_session;
    connection->auto_reconnect = !connection_options->stop_auto_reconnect;
    connection->keep_alive_time_secs = connection_options->keep_alive_time_secs;
    connection->connection_count = 0;

    if (!connection->keep_alive_time_secs) {
        connection->keep_alive_time_secs = s_default_keep_alive_sec;
    }

    if (!connection_options->ping_timeout_ms) {
        connection->ping_timeout_ns = s_default_timeout_ns;
    } else {
        connection->ping_timeout_ns = aws_timestamp_convert(
            (uint64_t)connection_options->ping_timeout_ms, AWS_TIMESTAMP_MILLIS, AWS_TIMESTAMP_NANOS, NULL);
    }
    if (!connection_options->connect_timeout_ms) {
        connection->connect_timeout_ns = s_default_timeout_ns;
    } else {
        connection->connect_timeout_ns = aws_timestamp_convert(
            (uint64_t)connection_options->connect_timeout_ms, AWS_TIMESTAMP_MILLIS, AWS_TIMESTAMP_NANOS, NULL);
    }
    /* Keep alive time should always be greater than the timeouts. */
    if (AWS_UNLIKELY(connection->keep_alive_time_secs * (uint64_t)AWS_TIMESTAMP_NANOS <= connection->ping_timeout_ns)) {
        AWS_LOGF_FATAL(
            AWS_LS_MQTT_CLIENT,
            "id=%p: Illegal configuration, Connection keep alive %" PRIu64
            "ns must be greater than the request timeouts %" PRIu64 "ns.",
            (void *)connection,
            (uint64_t)connection->keep_alive_time_secs * (uint64_t)AWS_TIMESTAMP_NANOS,
            connection->ping_timeout_ns);
        AWS_FATAL_ASSERT(
            connection->keep_alive_time_secs * (uint64_t)AWS_TIMESTAMP_NANOS > connection->ping_timeout_ns);
    }

    AWS_LOGF_INFO(
        AWS_LS_MQTT_CLIENT,
        "id=%p: using ping timeout of %" PRIu64 " ns",
        (void *)connection,
        connection->ping_timeout_ns);

    AWS_LOGF_INFO(
        AWS_LS_MQTT_CLIENT,
        "id=%p: using connect timeout of %" PRIu64 " ns",
        (void *)connection,
        connection->connect_timeout_ns);

    /* Cheat and set the tls_options host_name to our copy if they're the same */
    if (connection_options->tls_options) {
        connection->use_tls = true;
        if (aws_tls_connection_options_copy(&connection->tls_options, connection_options->tls_options)) {

            AWS_LOGF_ERROR(
                AWS_LS_MQTT_CLIENT, "id=%p: Failed to copy TLS Connection Options into connection", (void *)connection);
            return AWS_OP_ERR;
        }

        if (!connection_options->tls_options->server_name) {
            struct aws_byte_cursor host_name_cur = aws_byte_cursor_from_string(connection->host_name);
            if (aws_tls_connection_options_set_server_name(
                    &connection->tls_options, connection->allocator, &host_name_cur)) {

                AWS_LOGF_ERROR(
                    AWS_LS_MQTT_CLIENT, "id=%p: Failed to set TLS Connection Options server name", (void *)connection);
                goto error;
            }
        }

    } else {
        AWS_ZERO_STRUCT(connection->tls_options);
    }

    /* Clean up old client_id */
    if (connection->client_id.buffer) {
        aws_byte_buf_clean_up(&connection->client_id);
    }

    /* Only set connection->client_id if a new one was provided */
    struct aws_byte_buf client_id_buf =
        aws_byte_buf_from_array(connection_options->client_id.ptr, connection_options->client_id.len);
    if (aws_byte_buf_init_copy(&connection->client_id, connection->allocator, &client_id_buf)) {
        AWS_LOGF_ERROR(AWS_LS_MQTT_CLIENT, "id=%p: Failed to copy client_id into connection", (void *)connection);
        goto error;
    }

    if (s_mqtt_client_connect(connection, connection_options->on_connection_complete, connection_options->user_data)) {
        /* client_id has been updated with something but it will get cleaned up when the connection gets cleaned up
         * so we don't need to worry about it here*/
        goto error;
    }

    return AWS_OP_SUCCESS;

error:
    aws_tls_connection_options_clean_up(&connection->tls_options);
    AWS_ZERO_STRUCT(connection->tls_options);
    return AWS_OP_ERR;
}

static int s_mqtt_client_connect(
    struct aws_mqtt_client_connection *connection,
    aws_mqtt_client_on_connection_complete_fn *on_connection_complete,
    void *userdata) {
    connection->on_connection_complete = on_connection_complete;
    connection->on_connection_complete_ud = userdata;

    int result = 0;
#ifdef AWS_MQTT_WITH_WEBSOCKETS
    if (connection->websocket.enabled) {
        result = s_websocket_connect(connection);
    } else
#endif /* AWS_MQTT_WITH_WEBSOCKETS */
    {
        struct aws_socket_channel_bootstrap_options channel_options;
        AWS_ZERO_STRUCT(channel_options);
        channel_options.bootstrap = connection->client->bootstrap;
        channel_options.host_name = aws_string_c_str(connection->host_name);
        channel_options.port = connection->port;
        channel_options.socket_options = &connection->socket_options;
        channel_options.tls_options = connection->use_tls ? &connection->tls_options : NULL;
        channel_options.setup_callback = &s_mqtt_client_init;
        channel_options.shutdown_callback = &s_mqtt_client_shutdown;
        channel_options.user_data = connection;

        result = aws_client_bootstrap_new_socket_channel(&channel_options);
    }

    if (result) {
        /* Connection attempt failed */
        AWS_LOGF_ERROR(
            AWS_LS_MQTT_CLIENT,
            "id=%p: Failed to begin connection routine, error %d (%s).",
            (void *)connection,
            aws_last_error(),
            aws_error_name(aws_last_error()));
        return AWS_OP_ERR;
    }

    return AWS_OP_SUCCESS;
}

/*******************************************************************************
 * Reconnect  DEPRECATED
 ******************************************************************************/

int aws_mqtt_client_connection_reconnect(
    struct aws_mqtt_client_connection *connection,
    aws_mqtt_client_on_connection_complete_fn *on_connection_complete,
    void *userdata) {
    (void)connection;
    (void)on_connection_complete;
    (void)userdata;

    /* DEPRECATED, connection will reconnect automatically now. */
    AWS_LOGF_ERROR(AWS_LS_MQTT_CLIENT, "aws_mqtt_client_connection_reconnect has been DEPRECATED.");
    return aws_raise_error(AWS_ERROR_UNSUPPORTED_OPERATION);
}

/*******************************************************************************
 * Disconnect
 ******************************************************************************/

int aws_mqtt_client_connection_disconnect(
    struct aws_mqtt_client_connection *connection,
    aws_mqtt_client_on_disconnect_fn *on_disconnect,
    void *userdata) {

    AWS_LOGF_DEBUG(AWS_LS_MQTT_CLIENT, "id=%p: user called disconnect.", (void *)connection);

    { /* BEGIN CRITICAL SECTION */
        mqtt_connection_lock_synced_data(connection);
        AWS_LOGF_TRACE(
            AWS_LS_MQTT_CLIENT, "id=%p: Lock hold from aws_mqtt_client_connection_disconnect", (void *)connection);

        if (connection->synced_data.state != AWS_MQTT_CLIENT_STATE_CONNECTED &&
            connection->synced_data.state != AWS_MQTT_CLIENT_STATE_RECONNECTING) {
            mqtt_connection_unlock_synced_data(connection);
            AWS_LOGF_ERROR(
                AWS_LS_MQTT_CLIENT, "id=%p: Connection is not open, and can not be closed", (void *)connection);
            aws_raise_error(AWS_ERROR_MQTT_NOT_CONNECTED);
            return AWS_OP_ERR;
        }
        connection->synced_data.state = AWS_MQTT_CLIENT_STATE_DISCONNECTING;
        AWS_LOGF_DEBUG(
            AWS_LS_MQTT_CLIENT,
            "id=%p: User requests disconnecting, switch state to DISCONNECTING.",
            (void *)connection);
        connection->on_disconnect = on_disconnect;
        connection->on_disconnect_ud = userdata;
        mqtt_connection_unlock_synced_data(connection);
    } /* END CRITICAL SECTION */

    AWS_LOGF_DEBUG(AWS_LS_MQTT_CLIENT, "id=%p: Closing connection", (void *)connection);

    mqtt_disconnect_impl(connection, AWS_OP_SUCCESS);

    return AWS_OP_SUCCESS;
}

/*******************************************************************************
 * Subscribe
 ******************************************************************************/

/* The lifetime of this struct is the same as the lifetime of the subscription */
struct subscribe_task_topic {
    struct aws_mqtt_client_connection *connection;

    struct aws_mqtt_topic_subscription request;
    struct aws_string *filter;
    bool is_local;

    struct aws_ref_count ref_count;
};

/* The lifetime of this struct is from subscribe -> suback */
struct subscribe_task_arg {

    struct aws_mqtt_client_connection *connection;

    /* list of subscribe_task_topic *s */
    struct aws_array_list topics;

    /* Packet to populate */
    struct aws_mqtt_packet_subscribe subscribe;

    /* true if transaction was committed to the topic tree, false requires a retry */
    bool tree_updated;

    struct {
        aws_mqtt_suback_multi_fn *multi;
        aws_mqtt_suback_fn *single;
    } on_suback;
    void *on_suback_ud;
};

static void s_on_publish_client_wrapper(
    const struct aws_byte_cursor *topic,
    const struct aws_byte_cursor *payload,
    void *userdata) {

    struct subscribe_task_topic *task_topic = userdata;

    /* Call out to the user callback */
    task_topic->request.on_publish(task_topic->connection, topic, payload, task_topic->request.on_publish_ud);
}

static void s_task_topic_release(void *userdata) {
    struct subscribe_task_topic *task_topic = userdata;
    if (task_topic != NULL) {
        aws_ref_count_release(&task_topic->ref_count);
    }
}

static void s_task_topic_clean_up(void *userdata) {

    struct subscribe_task_topic *task_topic = userdata;

    if (task_topic->request.on_cleanup) {
        task_topic->request.on_cleanup(task_topic->request.on_publish_ud);
    }
    aws_string_destroy(task_topic->filter);
    aws_mem_release(task_topic->connection->allocator, task_topic);
}

static enum aws_mqtt_client_request_state s_subscribe_send(uint16_t packet_id, bool is_first_attempt, void *userdata) {

    (void)is_first_attempt;

    struct subscribe_task_arg *task_arg = userdata;
    bool initing_packet = task_arg->subscribe.fixed_header.packet_type == 0;
    struct aws_io_message *message = NULL;

    AWS_LOGF_TRACE(
        AWS_LS_MQTT_CLIENT,
        "id=%p: Attempting send of subscribe %" PRIu16 " (%s)",
        (void *)task_arg->connection,
        packet_id,
        is_first_attempt ? "first attempt" : "resend");

    if (initing_packet) {
        /* Init the subscribe packet */
        if (aws_mqtt_packet_subscribe_init(&task_arg->subscribe, task_arg->connection->allocator, packet_id)) {
            return AWS_MQTT_CLIENT_REQUEST_ERROR;
        }
    }

    const size_t num_topics = aws_array_list_length(&task_arg->topics);
    if (num_topics <= 0) {
        aws_raise_error(AWS_ERROR_MQTT_INVALID_TOPIC);
        return AWS_MQTT_CLIENT_REQUEST_ERROR;
    }

    AWS_VARIABLE_LENGTH_ARRAY(uint8_t, transaction_buf, num_topics * aws_mqtt_topic_tree_action_size);
    struct aws_array_list transaction;
    aws_array_list_init_static(&transaction, transaction_buf, num_topics, aws_mqtt_topic_tree_action_size);

    for (size_t i = 0; i < num_topics; ++i) {

        struct subscribe_task_topic *topic = NULL;
        aws_array_list_get_at(&task_arg->topics, &topic, i);
        AWS_ASSUME(topic); /* We know we're within bounds */

        if (initing_packet) {
            if (aws_mqtt_packet_subscribe_add_topic(&task_arg->subscribe, topic->request.topic, topic->request.qos)) {
                goto handle_error;
            }
        }

        if (!task_arg->tree_updated) {
            if (aws_mqtt_topic_tree_transaction_insert(
                    &task_arg->connection->thread_data.subscriptions,
                    &transaction,
                    topic->filter,
                    topic->request.qos,
                    s_on_publish_client_wrapper,
                    s_task_topic_release,
                    topic)) {

                goto handle_error;
            }
            /* If insert succeed, acquire the refcount */
            aws_ref_count_acquire(&topic->ref_count);
        }
    }

    message = mqtt_get_message_for_packet(task_arg->connection, &task_arg->subscribe.fixed_header);
    if (!message) {

        goto handle_error;
    }

    if (aws_mqtt_packet_subscribe_encode(&message->message_data, &task_arg->subscribe)) {

        goto handle_error;
    }

    /* This is not necessarily a fatal error; if the subscribe fails, it'll just retry. Still need to clean up though.
     */
    /* TODO: NOT really agree on retry for this failure, it's reasonable to retry if the error is socket_closed or not
     * connected, otherwiseit's probably a program error. */
    if (aws_channel_slot_send_message(task_arg->connection->slot, message, AWS_CHANNEL_DIR_WRITE)) {
        aws_mem_release(message->allocator, message);
    }

    if (!task_arg->tree_updated) {
        aws_mqtt_topic_tree_transaction_commit(&task_arg->connection->thread_data.subscriptions, &transaction);
        task_arg->tree_updated = true;
    }

    aws_array_list_clean_up(&transaction);
    return AWS_MQTT_CLIENT_REQUEST_ONGOING;

handle_error:

    if (message) {
        aws_mem_release(message->allocator, message);
    }
    if (!task_arg->tree_updated) {
        aws_mqtt_topic_tree_transaction_roll_back(&task_arg->connection->thread_data.subscriptions, &transaction);
    }

    aws_array_list_clean_up(&transaction);
    return AWS_MQTT_CLIENT_REQUEST_ERROR;
}

static void s_subscribe_complete(
    struct aws_mqtt_client_connection *connection,
    uint16_t packet_id,
    int error_code,
    void *userdata) {

    struct subscribe_task_arg *task_arg = userdata;

    struct subscribe_task_topic *topic = NULL;
    aws_array_list_get_at(&task_arg->topics, &topic, 0);
    AWS_ASSUME(topic);

    AWS_LOGF_DEBUG(
        AWS_LS_MQTT_CLIENT,
        "id=%p: Subscribe %" PRIu16 " completed with error_code %d",
        (void *)connection,
        packet_id,
        error_code);

    size_t list_len = aws_array_list_length(&task_arg->topics);
    if (task_arg->on_suback.multi) {
        /* create a list of aws_mqtt_topic_subscription pointers from topics for the callback */
        AWS_VARIABLE_LENGTH_ARRAY(uint8_t, cb_list_buf, list_len * sizeof(void *));
        struct aws_array_list cb_list;
        aws_array_list_init_static(&cb_list, cb_list_buf, list_len, sizeof(void *));
        int err = 0;
        for (size_t i = 0; i < list_len; i++) {
            err |= aws_array_list_get_at(&task_arg->topics, &topic, i);
            struct aws_mqtt_topic_subscription *subscription = &topic->request;
            err |= aws_array_list_push_back(&cb_list, &subscription);
        }
        AWS_ASSUME(!err);
        task_arg->on_suback.multi(connection, packet_id, &cb_list, error_code, task_arg->on_suback_ud);
        aws_array_list_clean_up(&cb_list);
    } else if (task_arg->on_suback.single) {
        task_arg->on_suback.single(
            connection, packet_id, &topic->request.topic, topic->request.qos, error_code, task_arg->on_suback_ud);
    }
    for (size_t i = 0; i < list_len; i++) {
        aws_array_list_get_at(&task_arg->topics, &topic, i);
        s_task_topic_release(topic);
    }
    aws_array_list_clean_up(&task_arg->topics);
    aws_mqtt_packet_subscribe_clean_up(&task_arg->subscribe);
    aws_mem_release(task_arg->connection->allocator, task_arg);
}

uint16_t aws_mqtt_client_connection_subscribe_multiple(
    struct aws_mqtt_client_connection *connection,
    const struct aws_array_list *topic_filters,
    aws_mqtt_suback_multi_fn *on_suback,
    void *on_suback_ud) {

    AWS_PRECONDITION(connection);

    struct subscribe_task_arg *task_arg = aws_mem_calloc(connection->allocator, 1, sizeof(struct subscribe_task_arg));
    if (!task_arg) {
        return 0;
    }

    task_arg->connection = connection;
    task_arg->on_suback.multi = on_suback;
    task_arg->on_suback_ud = on_suback_ud;

    const size_t num_topics = aws_array_list_length(topic_filters);

    if (aws_array_list_init_dynamic(&task_arg->topics, connection->allocator, num_topics, sizeof(void *))) {
        goto handle_error;
    }

    AWS_LOGF_DEBUG(AWS_LS_MQTT_CLIENT, "id=%p: Starting multi-topic subscribe", (void *)connection);

    for (size_t i = 0; i < num_topics; ++i) {

        struct aws_mqtt_topic_subscription *request = NULL;
        aws_array_list_get_at_ptr(topic_filters, (void **)&request, i);

        if (!aws_mqtt_is_valid_topic_filter(&request->topic)) {
            aws_raise_error(AWS_ERROR_MQTT_INVALID_TOPIC);
            goto handle_error;
        }

        struct subscribe_task_topic *task_topic =
            aws_mem_calloc(connection->allocator, 1, sizeof(struct subscribe_task_topic));
        if (!task_topic) {
            goto handle_error;
        }
        aws_ref_count_init(&task_topic->ref_count, task_topic, (aws_simple_completion_callback *)s_task_topic_clean_up);

        task_topic->connection = connection;
        task_topic->request = *request;

        task_topic->filter = aws_string_new_from_array(
            connection->allocator, task_topic->request.topic.ptr, task_topic->request.topic.len);
        if (!task_topic->filter) {
            aws_mem_release(connection->allocator, task_topic);
            goto handle_error;
        }

        /* Update request topic cursor to refer to owned string */
        task_topic->request.topic = aws_byte_cursor_from_string(task_topic->filter);

        AWS_LOGF_DEBUG(
            AWS_LS_MQTT_CLIENT,
            "id=%p:     Adding topic \"" PRInSTR "\"",
            (void *)connection,
            AWS_BYTE_CURSOR_PRI(task_topic->request.topic));

        /* Push into the list */
        aws_array_list_push_back(&task_arg->topics, &task_topic);
    }

    uint16_t packet_id = mqtt_create_request(
        task_arg->connection, &s_subscribe_send, task_arg, &s_subscribe_complete, task_arg, false /* noRetry */);

    AWS_LOGF_DEBUG(AWS_LS_MQTT_CLIENT, "id=%p: Sending multi-topic subscribe %" PRIu16, (void *)connection, packet_id);

    if (packet_id) {
        return packet_id;
    }

handle_error:

    if (task_arg) {

        if (task_arg->topics.data) {

            const size_t num_added_topics = aws_array_list_length(&task_arg->topics);
            for (size_t i = 0; i < num_added_topics; ++i) {

                struct subscribe_task_topic *task_topic = NULL;
                aws_array_list_get_at(&task_arg->topics, (void **)&task_topic, i);
                AWS_ASSUME(task_topic);

                aws_string_destroy(task_topic->filter);
                aws_mem_release(connection->allocator, task_topic);
            }

            aws_array_list_clean_up(&task_arg->topics);
        }

        aws_mem_release(connection->allocator, task_arg);
    }
    return 0;
}

/*******************************************************************************
 * Subscribe Single
 ******************************************************************************/

static void s_subscribe_single_complete(
    struct aws_mqtt_client_connection *connection,
    uint16_t packet_id,
    int error_code,
    void *userdata) {

    struct subscribe_task_arg *task_arg = userdata;

    AWS_LOGF_DEBUG(
        AWS_LS_MQTT_CLIENT,
        "id=%p: Subscribe %" PRIu16 " completed with error code %d",
        (void *)connection,
        packet_id,
        error_code);

    AWS_ASSERT(aws_array_list_length(&task_arg->topics) == 1);
    struct subscribe_task_topic *topic = NULL;
    aws_array_list_get_at(&task_arg->topics, &topic, 0);
    AWS_ASSUME(topic); /* There needs to be exactly 1 topic in this list */
    if (task_arg->on_suback.single) {
        AWS_ASSUME(aws_string_is_valid(topic->filter));
        aws_mqtt_suback_fn *suback = task_arg->on_suback.single;
        suback(connection, packet_id, &topic->request.topic, topic->request.qos, error_code, task_arg->on_suback_ud);
    }
    s_task_topic_release(topic);
    aws_array_list_clean_up(&task_arg->topics);
    aws_mqtt_packet_subscribe_clean_up(&task_arg->subscribe);
    aws_mem_release(task_arg->connection->allocator, task_arg);
}

uint16_t aws_mqtt_client_connection_subscribe(
    struct aws_mqtt_client_connection *connection,
    const struct aws_byte_cursor *topic_filter,
    enum aws_mqtt_qos qos,
    aws_mqtt_client_publish_received_fn *on_publish,
    void *on_publish_ud,
    aws_mqtt_userdata_cleanup_fn *on_ud_cleanup,
    aws_mqtt_suback_fn *on_suback,
    void *on_suback_ud) {

    AWS_PRECONDITION(connection);

    if (!aws_mqtt_is_valid_topic_filter(topic_filter)) {
        aws_raise_error(AWS_ERROR_MQTT_INVALID_TOPIC);
        return 0;
    }

    /* Because we know we're only going to have 1 topic, we can cheat and allocate the array_list in the same block as
     * the task argument. */
    void *task_topic_storage = NULL;
    struct subscribe_task_topic *task_topic = NULL;
    struct subscribe_task_arg *task_arg = aws_mem_acquire_many(
        connection->allocator,
        2,
        &task_arg,
        sizeof(struct subscribe_task_arg),
        &task_topic_storage,
        sizeof(struct subscribe_task_topic *));

    if (!task_arg) {
        goto handle_error;
    }
    AWS_ZERO_STRUCT(*task_arg);

    task_arg->connection = connection;
    task_arg->on_suback.single = on_suback;
    task_arg->on_suback_ud = on_suback_ud;

    /* It stores the pointer */
    aws_array_list_init_static(&task_arg->topics, task_topic_storage, 1, sizeof(void *));

    /* Allocate the topic and push into the list */
    task_topic = aws_mem_calloc(connection->allocator, 1, sizeof(struct subscribe_task_topic));
    if (!task_topic) {
        goto handle_error;
    }
    aws_ref_count_init(&task_topic->ref_count, task_topic, (aws_simple_completion_callback *)s_task_topic_clean_up);
    aws_array_list_push_back(&task_arg->topics, &task_topic);

    task_topic->filter = aws_string_new_from_array(connection->allocator, topic_filter->ptr, topic_filter->len);
    if (!task_topic->filter) {
        goto handle_error;
    }

    task_topic->connection = connection;
    task_topic->request.topic = aws_byte_cursor_from_string(task_topic->filter);
    task_topic->request.qos = qos;
    task_topic->request.on_publish = on_publish;
    task_topic->request.on_cleanup = on_ud_cleanup;
    task_topic->request.on_publish_ud = on_publish_ud;

    uint16_t packet_id = mqtt_create_request(
        task_arg->connection, &s_subscribe_send, task_arg, &s_subscribe_single_complete, task_arg, false /* noRetry */);

    AWS_LOGF_DEBUG(
        AWS_LS_MQTT_CLIENT,
        "id=%p: Starting subscribe %" PRIu16 " on topic " PRInSTR,
        (void *)connection,
        packet_id,
        AWS_BYTE_CURSOR_PRI(task_topic->request.topic));

    if (packet_id) {
        return packet_id;
    }

handle_error:

    if (task_topic) {
        if (task_topic->filter) {
            aws_string_destroy(task_topic->filter);
        }
        aws_mem_release(connection->allocator, task_topic);
    }

    if (task_arg) {

        aws_mem_release(connection->allocator, task_arg);
    }
    return 0;
}

/*******************************************************************************
 * Subscribe Local
 ******************************************************************************/

/* The lifetime of this struct is from subscribe -> suback */
struct subscribe_local_task_arg {

    struct aws_mqtt_client_connection *connection;

    struct subscribe_task_topic *task_topic;

    aws_mqtt_suback_fn *on_suback;
    void *on_suback_ud;
};

static enum aws_mqtt_client_request_state s_subscribe_local_send(
    uint16_t packet_id,
    bool is_first_attempt,
    void *userdata) {

    (void)is_first_attempt;

    struct subscribe_local_task_arg *task_arg = userdata;

    AWS_LOGF_TRACE(
        AWS_LS_MQTT_CLIENT,
        "id=%p: Attempting save of local subscribe %" PRIu16 " (%s)",
        (void *)task_arg->connection,
        packet_id,
        is_first_attempt ? "first attempt" : "redo");

    struct subscribe_task_topic *topic = task_arg->task_topic;
    if (aws_mqtt_topic_tree_insert(
            &task_arg->connection->thread_data.subscriptions,
            topic->filter,
            topic->request.qos,
            s_on_publish_client_wrapper,
            s_task_topic_release,
            topic)) {

        return AWS_MQTT_CLIENT_REQUEST_ERROR;
    }
    aws_ref_count_acquire(&topic->ref_count);

    return AWS_MQTT_CLIENT_REQUEST_COMPLETE;
}

static void s_subscribe_local_complete(
    struct aws_mqtt_client_connection *connection,
    uint16_t packet_id,
    int error_code,
    void *userdata) {

    struct subscribe_local_task_arg *task_arg = userdata;

    AWS_LOGF_DEBUG(
        AWS_LS_MQTT_CLIENT,
        "id=%p: Local subscribe %" PRIu16 " completed with error code %d",
        (void *)connection,
        packet_id,
        error_code);

    struct subscribe_task_topic *topic = task_arg->task_topic;
    if (task_arg->on_suback) {
        aws_mqtt_suback_fn *suback = task_arg->on_suback;
        suback(connection, packet_id, &topic->request.topic, topic->request.qos, error_code, task_arg->on_suback_ud);
    }
    s_task_topic_release(topic);

    aws_mem_release(task_arg->connection->allocator, task_arg);
}

uint16_t aws_mqtt_client_connection_subscribe_local(
    struct aws_mqtt_client_connection *connection,
    const struct aws_byte_cursor *topic_filter,
    aws_mqtt_client_publish_received_fn *on_publish,
    void *on_publish_ud,
    aws_mqtt_userdata_cleanup_fn *on_ud_cleanup,
    aws_mqtt_suback_fn *on_suback,
    void *on_suback_ud) {

    AWS_PRECONDITION(connection);

    if (!aws_mqtt_is_valid_topic_filter(topic_filter)) {
        aws_raise_error(AWS_ERROR_MQTT_INVALID_TOPIC);
        return 0;
    }

    struct subscribe_task_topic *task_topic = NULL;

    struct subscribe_local_task_arg *task_arg =
        aws_mem_calloc(connection->allocator, 1, sizeof(struct subscribe_local_task_arg));

    if (!task_arg) {
        goto handle_error;
    }
    AWS_ZERO_STRUCT(*task_arg);

    task_arg->connection = connection;
    task_arg->on_suback = on_suback;
    task_arg->on_suback_ud = on_suback_ud;
    task_topic = aws_mem_calloc(connection->allocator, 1, sizeof(struct subscribe_task_topic));
    if (!task_topic) {
        goto handle_error;
    }
    aws_ref_count_init(&task_topic->ref_count, task_topic, (aws_simple_completion_callback *)s_task_topic_clean_up);
    task_arg->task_topic = task_topic;

    task_topic->filter = aws_string_new_from_array(connection->allocator, topic_filter->ptr, topic_filter->len);
    if (!task_topic->filter) {
        goto handle_error;
    }

    task_topic->connection = connection;
    task_topic->is_local = true;
    task_topic->request.topic = aws_byte_cursor_from_string(task_topic->filter);
    task_topic->request.on_publish = on_publish;
    task_topic->request.on_cleanup = on_ud_cleanup;
    task_topic->request.on_publish_ud = on_publish_ud;

    uint16_t packet_id = mqtt_create_request(
        task_arg->connection,
        s_subscribe_local_send,
        task_arg,
        &s_subscribe_local_complete,
        task_arg,
        false /* noRetry */);

    AWS_LOGF_DEBUG(
        AWS_LS_MQTT_CLIENT,
        "id=%p: Starting local subscribe %" PRIu16 " on topic " PRInSTR,
        (void *)connection,
        packet_id,
        AWS_BYTE_CURSOR_PRI(task_topic->request.topic));

    if (packet_id) {
        return packet_id;
    }

handle_error:

    if (task_topic) {
        if (task_topic->filter) {
            aws_string_destroy(task_topic->filter);
        }
        aws_mem_release(connection->allocator, task_topic);
    }

    if (task_arg) {

        aws_mem_release(connection->allocator, task_arg);
    }
    return 0;
}

/*******************************************************************************
 * Resubscribe
 ******************************************************************************/

static bool s_reconnect_resub_iterator(const struct aws_byte_cursor *topic, enum aws_mqtt_qos qos, void *user_data) {
    struct subscribe_task_arg *task_arg = user_data;

    struct subscribe_task_topic *task_topic =
        aws_mem_calloc(task_arg->connection->allocator, 1, sizeof(struct subscribe_task_topic));
    struct aws_mqtt_topic_subscription sub;
    AWS_ZERO_STRUCT(sub);
    sub.topic = *topic;
    sub.qos = qos;
    task_topic->request = sub;
    task_topic->connection = task_arg->connection;

    aws_array_list_push_back(&task_arg->topics, &task_topic);
    aws_ref_count_init(&task_topic->ref_count, task_topic, (aws_simple_completion_callback *)s_task_topic_clean_up);
    return true;
}

static enum aws_mqtt_client_request_state s_resubscribe_send(
    uint16_t packet_id,
    bool is_first_attempt,
    void *userdata) {

    struct subscribe_task_arg *task_arg = userdata;
    bool initing_packet = task_arg->subscribe.fixed_header.packet_type == 0;
    struct aws_io_message *message = NULL;

    size_t sub_count = aws_mqtt_topic_tree_get_sub_count(&task_arg->connection->thread_data.subscriptions);
    if (sub_count == 0) {
        AWS_LOGF_TRACE(
            AWS_LS_MQTT_CLIENT,
            "id=%p: Not subscribed to any topics. Resubscribe is unnecessary, no packet will be sent.",
            (void *)task_arg->connection);
        return AWS_MQTT_CLIENT_REQUEST_COMPLETE;
    }
    if (aws_array_list_init_dynamic(&task_arg->topics, task_arg->connection->allocator, sub_count, sizeof(void *))) {
        goto handle_error;
    }
    aws_mqtt_topic_tree_iterate(&task_arg->connection->thread_data.subscriptions, s_reconnect_resub_iterator, task_arg);

    AWS_LOGF_TRACE(
        AWS_LS_MQTT_CLIENT,
        "id=%p: Attempting send of resubscribe %" PRIu16 " (%s)",
        (void *)task_arg->connection,
        packet_id,
        is_first_attempt ? "first attempt" : "resend");

    if (initing_packet) {
        /* Init the subscribe packet */
        if (aws_mqtt_packet_subscribe_init(&task_arg->subscribe, task_arg->connection->allocator, packet_id)) {
            return AWS_MQTT_CLIENT_REQUEST_ERROR;
        }

        const size_t num_topics = aws_array_list_length(&task_arg->topics);
        if (num_topics <= 0) {
            aws_raise_error(AWS_ERROR_MQTT_INVALID_TOPIC);
            return AWS_MQTT_CLIENT_REQUEST_ERROR;
        }

        for (size_t i = 0; i < num_topics; ++i) {

            struct subscribe_task_topic *topic = NULL;
            aws_array_list_get_at(&task_arg->topics, &topic, i);
            AWS_ASSUME(topic); /* We know we're within bounds */

            if (aws_mqtt_packet_subscribe_add_topic(&task_arg->subscribe, topic->request.topic, topic->request.qos)) {
                goto handle_error;
            }
        }
    }

    message = mqtt_get_message_for_packet(task_arg->connection, &task_arg->subscribe.fixed_header);
    if (!message) {

        goto handle_error;
    }

    if (aws_mqtt_packet_subscribe_encode(&message->message_data, &task_arg->subscribe)) {

        goto handle_error;
    }

    /* This is not necessarily a fatal error; if the send fails, it'll just retry.  Still need to clean up though. */
    if (aws_channel_slot_send_message(task_arg->connection->slot, message, AWS_CHANNEL_DIR_WRITE)) {
        aws_mem_release(message->allocator, message);
    }

    return AWS_MQTT_CLIENT_REQUEST_ONGOING;

handle_error:

    if (message) {
        aws_mem_release(message->allocator, message);
    }

    return AWS_MQTT_CLIENT_REQUEST_ERROR;
}

static void s_resubscribe_complete(
    struct aws_mqtt_client_connection *connection,
    uint16_t packet_id,
    int error_code,
    void *userdata) {

    struct subscribe_task_arg *task_arg = userdata;

    struct subscribe_task_topic *topic = NULL;
    aws_array_list_get_at(&task_arg->topics, &topic, 0);
    AWS_ASSUME(topic);

    AWS_LOGF_DEBUG(
        AWS_LS_MQTT_CLIENT,
        "id=%p: Subscribe %" PRIu16 " completed with error_code %d",
        (void *)connection,
        packet_id,
        error_code);

    size_t list_len = aws_array_list_length(&task_arg->topics);
    if (task_arg->on_suback.multi) {
        /* create a list of aws_mqtt_topic_subscription pointers from topics for the callback */
        AWS_VARIABLE_LENGTH_ARRAY(uint8_t, cb_list_buf, list_len * sizeof(void *));
        struct aws_array_list cb_list;
        aws_array_list_init_static(&cb_list, cb_list_buf, list_len, sizeof(void *));
        int err = 0;
        for (size_t i = 0; i < list_len; i++) {
            err |= aws_array_list_get_at(&task_arg->topics, &topic, i);
            struct aws_mqtt_topic_subscription *subscription = &topic->request;
            err |= aws_array_list_push_back(&cb_list, &subscription);
        }
        AWS_ASSUME(!err);
        task_arg->on_suback.multi(connection, packet_id, &cb_list, error_code, task_arg->on_suback_ud);
        aws_array_list_clean_up(&cb_list);
    } else if (task_arg->on_suback.single) {
        task_arg->on_suback.single(
            connection, packet_id, &topic->request.topic, topic->request.qos, error_code, task_arg->on_suback_ud);
    }

    /* We need to cleanup the subscribe_task_topics, since they are not inserted into the topic tree by resubscribe. We
     * take the ownership to clean it up */
    for (size_t i = 0; i < list_len; i++) {
        aws_array_list_get_at(&task_arg->topics, &topic, i);
        s_task_topic_release(topic);
    }
    aws_array_list_clean_up(&task_arg->topics);
    aws_mqtt_packet_subscribe_clean_up(&task_arg->subscribe);
    aws_mem_release(task_arg->connection->allocator, task_arg);
}

uint16_t aws_mqtt_resubscribe_existing_topics(
    struct aws_mqtt_client_connection *connection,
    aws_mqtt_suback_multi_fn *on_suback,
    void *on_suback_ud) {

    struct subscribe_task_arg *task_arg = aws_mem_acquire(connection->allocator, sizeof(struct subscribe_task_arg));
    if (!task_arg) {
        AWS_LOGF_ERROR(
            AWS_LS_MQTT_CLIENT, "id=%p: failed to allocate storage for resubscribe arguments", (void *)connection);
        return 0;
    }

    AWS_ZERO_STRUCT(*task_arg);
    task_arg->connection = connection;
    task_arg->on_suback.multi = on_suback;
    task_arg->on_suback_ud = on_suback_ud;

    uint16_t packet_id = mqtt_create_request(
        task_arg->connection, &s_resubscribe_send, task_arg, &s_resubscribe_complete, task_arg, false /* noRetry */);

    if (packet_id == 0) {
        AWS_LOGF_ERROR(
            AWS_LS_MQTT_CLIENT,
            "id=%p: Failed to send multi-topic resubscribe with error %s",
            (void *)connection,
            aws_error_name(aws_last_error()));
        return 0;
    }

    AWS_LOGF_DEBUG(
        AWS_LS_MQTT_CLIENT, "id=%p: Sending multi-topic resubscribe %" PRIu16, (void *)connection, packet_id);

    return packet_id;
}

/*******************************************************************************
 * Unsubscribe
 ******************************************************************************/

struct unsubscribe_task_arg {
    struct aws_mqtt_client_connection *connection;
    struct aws_string *filter_string;
    struct aws_byte_cursor filter;
    bool is_local;
    /* Packet to populate */
    struct aws_mqtt_packet_unsubscribe unsubscribe;

    /* true if transaction was committed to the topic tree, false requires a retry */
    bool tree_updated;

    aws_mqtt_op_complete_fn *on_unsuback;
    void *on_unsuback_ud;
};

static enum aws_mqtt_client_request_state s_unsubscribe_send(
    uint16_t packet_id,
    bool is_first_attempt,
    void *userdata) {

    (void)is_first_attempt;

    struct unsubscribe_task_arg *task_arg = userdata;
    struct aws_io_message *message = NULL;

    AWS_LOGF_TRACE(
        AWS_LS_MQTT_CLIENT,
        "id=%p: Attempting send of unsubscribe %" PRIu16 " %s",
        (void *)task_arg->connection,
        packet_id,
        is_first_attempt ? "first attempt" : "resend");

    static const size_t num_topics = 1;

    AWS_VARIABLE_LENGTH_ARRAY(uint8_t, transaction_buf, num_topics * aws_mqtt_topic_tree_action_size);
    struct aws_array_list transaction;
    aws_array_list_init_static(&transaction, transaction_buf, num_topics, aws_mqtt_topic_tree_action_size);

    if (!task_arg->tree_updated) {

        struct subscribe_task_topic *topic;
        if (aws_mqtt_topic_tree_transaction_remove(
                &task_arg->connection->thread_data.subscriptions, &transaction, &task_arg->filter, (void **)&topic)) {
            goto handle_error;
        }

        task_arg->is_local = topic ? topic->is_local : false;
    }

    if (!task_arg->is_local) {
        if (task_arg->unsubscribe.fixed_header.packet_type == 0) {
            /* If unsubscribe packet is uninitialized, init it */
            if (aws_mqtt_packet_unsubscribe_init(&task_arg->unsubscribe, task_arg->connection->allocator, packet_id)) {
                goto handle_error;
            }
            if (aws_mqtt_packet_unsubscribe_add_topic(&task_arg->unsubscribe, task_arg->filter)) {
                goto handle_error;
            }
        }

        message = mqtt_get_message_for_packet(task_arg->connection, &task_arg->unsubscribe.fixed_header);
        if (!message) {
            goto handle_error;
        }

        if (aws_mqtt_packet_unsubscribe_encode(&message->message_data, &task_arg->unsubscribe)) {
            goto handle_error;
        }

        if (aws_channel_slot_send_message(task_arg->connection->slot, message, AWS_CHANNEL_DIR_WRITE)) {
            goto handle_error;
        }
    }

    if (!task_arg->tree_updated) {
        aws_mqtt_topic_tree_transaction_commit(&task_arg->connection->thread_data.subscriptions, &transaction);
        task_arg->tree_updated = true;
    }

    aws_array_list_clean_up(&transaction);
    /* If the subscribe is local-only, don't wait for a SUBACK to come back. */
    return task_arg->is_local ? AWS_MQTT_CLIENT_REQUEST_COMPLETE : AWS_MQTT_CLIENT_REQUEST_ONGOING;

handle_error:

    if (message) {
        aws_mem_release(message->allocator, message);
    }
    if (!task_arg->tree_updated) {
        aws_mqtt_topic_tree_transaction_roll_back(&task_arg->connection->thread_data.subscriptions, &transaction);
    }

    aws_array_list_clean_up(&transaction);
    return AWS_MQTT_CLIENT_REQUEST_ERROR;
}

static void s_unsubscribe_complete(
    struct aws_mqtt_client_connection *connection,
    uint16_t packet_id,
    int error_code,
    void *userdata) {

    struct unsubscribe_task_arg *task_arg = userdata;

    AWS_LOGF_DEBUG(AWS_LS_MQTT_CLIENT, "id=%p: Unsubscribe %" PRIu16 " complete", (void *)connection, packet_id);

    if (task_arg->on_unsuback) {
        task_arg->on_unsuback(connection, packet_id, error_code, task_arg->on_unsuback_ud);
    }

    aws_string_destroy(task_arg->filter_string);
    aws_mqtt_packet_unsubscribe_clean_up(&task_arg->unsubscribe);
    aws_mem_release(task_arg->connection->allocator, task_arg);
}

uint16_t aws_mqtt_client_connection_unsubscribe(
    struct aws_mqtt_client_connection *connection,
    const struct aws_byte_cursor *topic_filter,
    aws_mqtt_op_complete_fn *on_unsuback,
    void *on_unsuback_ud) {

    AWS_PRECONDITION(connection);

    if (!aws_mqtt_is_valid_topic_filter(topic_filter)) {
        aws_raise_error(AWS_ERROR_MQTT_INVALID_TOPIC);
        return 0;
    }

    struct unsubscribe_task_arg *task_arg =
        aws_mem_calloc(connection->allocator, 1, sizeof(struct unsubscribe_task_arg));
    if (!task_arg) {
        return 0;
    }

    task_arg->connection = connection;
    task_arg->filter_string = aws_string_new_from_array(connection->allocator, topic_filter->ptr, topic_filter->len);
    task_arg->filter = aws_byte_cursor_from_string(task_arg->filter_string);
    task_arg->on_unsuback = on_unsuback;
    task_arg->on_unsuback_ud = on_unsuback_ud;

    uint16_t packet_id = mqtt_create_request(
        connection, &s_unsubscribe_send, task_arg, s_unsubscribe_complete, task_arg, false /* noRetry */);

    AWS_LOGF_DEBUG(AWS_LS_MQTT_CLIENT, "id=%p: Starting unsubscribe %" PRIu16, (void *)connection, packet_id);

    return packet_id;
}

/*******************************************************************************
 * Publish
 ******************************************************************************/

struct publish_task_arg {
    struct aws_mqtt_client_connection *connection;
    struct aws_string *topic_string;
    struct aws_byte_cursor topic;
    enum aws_mqtt_qos qos;
    bool retain;
    struct aws_byte_cursor payload;

    /* Packet to populate */
    struct aws_mqtt_packet_publish publish;

    aws_mqtt_op_complete_fn *on_complete;
    void *userdata;
};

static enum aws_mqtt_client_request_state s_publish_send(uint16_t packet_id, bool is_first_attempt, void *userdata) {
    struct publish_task_arg *task_arg = userdata;

    AWS_LOGF_TRACE(
        AWS_LS_MQTT_CLIENT,
        "id=%p: Attempting send of publish %" PRIu16 " %s",
        (void *)task_arg->connection,
        packet_id,
        is_first_attempt ? "first attempt" : "resend");

    bool is_qos_0 = task_arg->qos == AWS_MQTT_QOS_AT_MOST_ONCE;
    if (is_qos_0) {
        packet_id = 0;
    }

    if (is_first_attempt) {
        if (aws_mqtt_packet_publish_init(
                &task_arg->publish,
                task_arg->retain,
                task_arg->qos,
                !is_first_attempt,
                task_arg->topic,
                packet_id,
                task_arg->payload)) {

            return AWS_MQTT_CLIENT_REQUEST_ERROR;
        }
    }

    struct aws_io_message *message = mqtt_get_message_for_packet(task_arg->connection, &task_arg->publish.fixed_header);
    if (!message) {
        return AWS_MQTT_CLIENT_REQUEST_ERROR;
    }

    /* Encode the headers, and everything but the payload */
    if (aws_mqtt_packet_publish_encode_headers(&message->message_data, &task_arg->publish)) {
        return AWS_MQTT_CLIENT_REQUEST_ERROR;
    }

    struct aws_byte_cursor payload_cur = task_arg->payload;
    {
    write_payload_chunk:
        (void)NULL;

        const size_t left_in_message = message->message_data.capacity - message->message_data.len;
        const size_t to_write = payload_cur.len < left_in_message ? payload_cur.len : left_in_message;

        if (to_write) {
            /* Write this chunk */
            struct aws_byte_cursor to_write_cur = aws_byte_cursor_advance(&payload_cur, to_write);
            AWS_ASSERT(to_write_cur.ptr); /* to_write is guaranteed to be inside the bounds of payload_cur */
            if (!aws_byte_buf_write_from_whole_cursor(&message->message_data, to_write_cur)) {

                aws_mem_release(message->allocator, message);
                return AWS_MQTT_CLIENT_REQUEST_ERROR;
            }
        }

        if (aws_channel_slot_send_message(task_arg->connection->slot, message, AWS_CHANNEL_DIR_WRITE)) {
            /* TODO: NOT really agree on retry for this failure */
            aws_mem_release(message->allocator, message);
            return AWS_MQTT_CLIENT_REQUEST_ERROR;
        }

        /* If there's still payload left, get a new message and start again. */
        if (payload_cur.len) {
            message = mqtt_get_message_for_packet(task_arg->connection, &task_arg->publish.fixed_header);
            goto write_payload_chunk;
        }
    }

    /* If QoS == 0, there will be no ack, so consider the request done now. */
    return is_qos_0 ? AWS_MQTT_CLIENT_REQUEST_COMPLETE : AWS_MQTT_CLIENT_REQUEST_ONGOING;
}

static void s_publish_complete(
    struct aws_mqtt_client_connection *connection,
    uint16_t packet_id,
    int error_code,
    void *userdata) {
    struct publish_task_arg *task_arg = userdata;

    AWS_LOGF_DEBUG(AWS_LS_MQTT_CLIENT, "id=%p: Publish %" PRIu16 " complete", (void *)connection, packet_id);

    if (task_arg->on_complete) {
        task_arg->on_complete(connection, packet_id, error_code, task_arg->userdata);
    }

    aws_string_destroy(task_arg->topic_string);
    aws_mem_release(connection->allocator, task_arg);
}

uint16_t aws_mqtt_client_connection_publish(
    struct aws_mqtt_client_connection *connection,
    const struct aws_byte_cursor *topic,
    enum aws_mqtt_qos qos,
    bool retain,
    const struct aws_byte_cursor *payload,
    aws_mqtt_op_complete_fn *on_complete,
    void *userdata) {

    AWS_PRECONDITION(connection);

    if (!aws_mqtt_is_valid_topic(topic)) {
        aws_raise_error(AWS_ERROR_MQTT_INVALID_TOPIC);
        return 0;
    }

    struct publish_task_arg *arg = aws_mem_calloc(connection->allocator, 1, sizeof(struct publish_task_arg));
    if (!arg) {
        return 0;
    }

    arg->connection = connection;
    arg->topic_string = aws_string_new_from_array(connection->allocator, topic->ptr, topic->len);
    arg->topic = aws_byte_cursor_from_string(arg->topic_string);
    arg->qos = qos;
    arg->retain = retain;
    arg->payload = *payload;

    arg->on_complete = on_complete;
    arg->userdata = userdata;

    uint16_t packet_id = mqtt_create_request(
        connection, &s_publish_send, arg, &s_publish_complete, arg, qos == AWS_MQTT_QOS_AT_MOST_ONCE);

    if (packet_id) {
        AWS_LOGF_DEBUG(
            AWS_LS_MQTT_CLIENT,
            "id=%p: Starting publish %" PRIu16 " to topic " PRInSTR,
            (void *)connection,
            packet_id,
            AWS_BYTE_CURSOR_PRI(*topic));
        return packet_id;
    }

    /* bummer, we failed to make a new request */
    AWS_LOGF_ERROR(
        AWS_LS_MQTT_CLIENT,
        "id=%p: Failed starting publish to topic " PRInSTR ",error %d (%s)",
        (void *)connection,
        AWS_BYTE_CURSOR_PRI(*topic),
        aws_last_error(),
        aws_error_name(aws_last_error()));

    /* we know arg is valid, topic_string may or may not be valid */
    if (arg->topic_string) {
        aws_string_destroy(arg->topic_string);
    }

    aws_mem_release(connection->allocator, arg);

    return 0;
}

/*******************************************************************************
 * Ping
 ******************************************************************************/

static void s_pingresp_received_timeout(struct aws_channel_task *channel_task, void *arg, enum aws_task_status status) {
    struct aws_mqtt_client_connection *connection = arg;

    if (status == AWS_TASK_STATUS_RUN_READY) {
        /* Check that a pingresp has been received since pingreq was sent */
        if (connection->thread_data.waiting_on_ping_response) {
            connection->thread_data.waiting_on_ping_response = false;
            /* It's been too long since the last ping, close the connection */
            AWS_LOGF_ERROR(AWS_LS_MQTT_CLIENT, "id=%p: ping timeout detected", (void *)connection);
            aws_channel_shutdown(connection->slot->channel, AWS_ERROR_MQTT_TIMEOUT);
        }
    }

    aws_mem_release(connection->allocator, channel_task);
}

static enum aws_mqtt_client_request_state s_pingreq_send(uint16_t packet_id, bool is_first_attempt, void *userdata) {
    (void)packet_id;
    (void)is_first_attempt;
    AWS_PRECONDITION(is_first_attempt);

    struct aws_mqtt_client_connection *connection = userdata;

    AWS_LOGF_TRACE(AWS_LS_MQTT_CLIENT, "id=%p: pingreq send", (void *)connection);
    struct aws_mqtt_packet_connection pingreq;
    aws_mqtt_packet_pingreq_init(&pingreq);

    struct aws_io_message *message = mqtt_get_message_for_packet(connection, &pingreq.fixed_header);
    if (!message) {
        return AWS_MQTT_CLIENT_REQUEST_ERROR;
    }

    if (aws_mqtt_packet_connection_encode(&message->message_data, &pingreq)) {
        aws_mem_release(message->allocator, message);
        return AWS_MQTT_CLIENT_REQUEST_ERROR;
    }

    if (aws_channel_slot_send_message(connection->slot, message, AWS_CHANNEL_DIR_WRITE)) {
        aws_mem_release(message->allocator, message);
        return AWS_MQTT_CLIENT_REQUEST_ERROR;
    }

    /* Mark down that now is when the last pingreq was sent */
    connection->thread_data.waiting_on_ping_response = true;

    struct aws_channel_task *ping_timeout_task =
        aws_mem_calloc(connection->allocator, 1, sizeof(struct aws_channel_task));
    if (!ping_timeout_task) {
        /* allocation failed, no log, just return error. */
        goto error;
    }
    aws_channel_task_init(ping_timeout_task, s_pingresp_received_timeout, connection, "mqtt_pingresp_timeout");
    uint64_t now = 0;
    if (aws_channel_current_clock_time(connection->slot->channel, &now)) {
        AWS_LOGF_ERROR(
            AWS_LS_MQTT_CLIENT,
            "static: Failed to setting MQTT handler into slot on channel %p, error %d (%s).",
            (void *)connection->slot->channel,
            aws_last_error(),
            aws_error_name(aws_last_error()));
        goto error;
    }
    now += connection->request_timeout_ns;
    aws_channel_schedule_task_future(connection->slot->channel, ping_timeout_task, now);
    return AWS_MQTT_CLIENT_REQUEST_COMPLETE;

error:
    return AWS_MQTT_CLIENT_REQUEST_ERROR;
}

int aws_mqtt_client_connection_ping(struct aws_mqtt_client_connection *connection) {

    AWS_LOGF_DEBUG(AWS_LS_MQTT_CLIENT, "id=%p: Starting ping", (void *)connection);

    uint16_t packet_id = mqtt_create_request(connection, &s_pingreq_send, connection, NULL, NULL, true /* noRetry */);

    AWS_LOGF_DEBUG(AWS_LS_MQTT_CLIENT, "id=%p: Starting ping with packet id %" PRIu16, (void *)connection, packet_id);

    return (packet_id > 0) ? AWS_OP_SUCCESS : AWS_OP_ERR;
}<|MERGE_RESOLUTION|>--- conflicted
+++ resolved
@@ -150,17 +150,6 @@
             (void *)connection);
         prev_state = connection->synced_data.state;
         switch (connection->synced_data.state) {
-<<<<<<< HEAD
-            case AWS_MQTT_CLIENT_STATE_CONNECTED:
-                /* unexpected hangup from broker, try to reconnect */
-                connection->synced_data.state = AWS_MQTT_CLIENT_STATE_RECONNECTING;
-                AWS_LOGF_DEBUG(
-                    AWS_LS_MQTT_CLIENT,
-                    "id=%p: connection was unexpected interrupted, switch state to RECONNECTING.",
-                    (void *)connection);
-                break;
-=======
->>>>>>> f69bc84d
             case AWS_MQTT_CLIENT_STATE_DISCONNECTING:
                 /* disconnect requested by user */
                 /* Successfully shutdown, so clear the outstanding requests */
@@ -270,21 +259,6 @@
             MQTT_CLIENT_CALL_CALLBACK(connection, on_disconnect);
             break;
 
-<<<<<<< HEAD
-            /* In case user called disconnect from the on_interrupted callback */
-            bool stop_reconnect;
-            { /* BEGIN CRITICAL SECTION */
-                mqtt_connection_lock_synced_data(connection);
-                AWS_LOGF_TRACE(
-                    AWS_LS_MQTT_CLIENT, "id=%p: Lock hold from s_mqtt_client_shutdown 2", (void *)connection);
-                stop_reconnect = connection->synced_data.state == AWS_MQTT_CLIENT_STATE_DISCONNECTING;
-                if (stop_reconnect) {
-                    connection->synced_data.state = AWS_MQTT_CLIENT_STATE_DISCONNECTED;
-                    AWS_LOGF_DEBUG(
-                        AWS_LS_MQTT_CLIENT,
-                        "id=%p: disconnect finished, switch state to DISCONNECTED.",
-                        (void *)connection);
-=======
         case AWS_MQTT_CLIENT_STATE_CONNECTED: {
             if (connection->auto_reconnect) {
                 AWS_LOGF_DEBUG(
@@ -315,7 +289,6 @@
                         &connection->reconnect_task->task,
                         connection->reconnect_task->task.arg,
                         AWS_TASK_STATUS_RUN_READY);
->>>>>>> f69bc84d
                 }
             } else {
                 AWS_LOGF_TRACE(
@@ -2780,7 +2753,7 @@
             aws_error_name(aws_last_error()));
         goto error;
     }
-    now += connection->request_timeout_ns;
+    now += connection->ping_timeout_ns;
     aws_channel_schedule_task_future(connection->slot->channel, ping_timeout_task, now);
     return AWS_MQTT_CLIENT_REQUEST_COMPLETE;
 
