--- conflicted
+++ resolved
@@ -533,7 +533,34 @@
     /* If the slot is not NULL, the connection is still connected, which should be prevented from calling this function
      */
     AWS_ASSERT(!connection->slot);
-<<<<<<< HEAD
+
+    AWS_LOGF_DEBUG(AWS_LS_MQTT_CLIENT, "id=%p: Destroying connection", (void *)connection);
+
+    /* If the reconnect_task isn't freed, free it */
+    if (connection->reconnect_task) {
+        aws_mem_release(connection->reconnect_task->allocator, connection->reconnect_task);
+    }
+    aws_string_destroy(connection->host_name);
+
+    /* Clear the credentials */
+    if (connection->username) {
+        aws_string_destroy_secure(connection->username);
+    }
+    if (connection->password) {
+        aws_string_destroy_secure(connection->password);
+    }
+
+    /* Clean up the will */
+    aws_byte_buf_clean_up(&connection->will.topic);
+    aws_byte_buf_clean_up(&connection->will.payload);
+
+    /* Clear the client_id */
+    aws_byte_buf_clean_up(&connection->client_id);
+
+    /* Free all of the active subscriptions */
+    aws_mqtt_topic_tree_clean_up(&connection->thread_data.subscriptions);
+
+    aws_hash_table_clean_up(&connection->synced_data.outstanding_requests_table);
     /* clean up the pending_requests if it's not empty */
     while (!aws_linked_list_empty(&connection->synced_data.pending_requests_list.list)) {
         struct aws_linked_list_node *node =
@@ -545,48 +572,6 @@
                 request->on_complete(
                     connection, request->packet_id, AWS_ERROR_MQTT_CONNECTION_DESTROYED, request->on_complete_ud);
             }
-        }
-        aws_memory_pool_release(&connection->synced_data.requests_pool, request);
-    }
-=======
->>>>>>> b1bda8cb
-
-    AWS_LOGF_DEBUG(AWS_LS_MQTT_CLIENT, "id=%p: Destroying connection", (void *)connection);
-
-    /* If the reconnect_task isn't freed, free it */
-    if (connection->reconnect_task) {
-        aws_mem_release(connection->reconnect_task->allocator, connection->reconnect_task);
-    }
-    aws_string_destroy(connection->host_name);
-
-    /* Clear the credentials */
-    if (connection->username) {
-        aws_string_destroy_secure(connection->username);
-    }
-    if (connection->password) {
-        aws_string_destroy_secure(connection->password);
-    }
-
-    /* Clean up the will */
-    aws_byte_buf_clean_up(&connection->will.topic);
-    aws_byte_buf_clean_up(&connection->will.payload);
-
-    /* Clear the client_id */
-    aws_byte_buf_clean_up(&connection->client_id);
-
-    /* Free all of the active subscriptions */
-    aws_mqtt_topic_tree_clean_up(&connection->thread_data.subscriptions);
-
-    aws_hash_table_clean_up(&connection->synced_data.outstanding_requests_table);
-    /* clean up the pending_requests if it's not empty */
-    while (!aws_linked_list_empty(&connection->synced_data.pending_requests_list)) {
-        struct aws_linked_list_node *node = aws_linked_list_pop_front(&connection->synced_data.pending_requests_list);
-        struct aws_mqtt_outstanding_request *request =
-            AWS_CONTAINER_OF(node, struct aws_mqtt_outstanding_request, list_node);
-        /* Fire the callback and clean up the memory, as the connection get destoried. */
-        if (!request->completed) {
-            request->on_complete(
-                request->connection, request->packet_id, AWS_ERROR_MQTT_CONNECTION_DESTROYED, request->on_complete_ud);
         }
         aws_memory_pool_release(&connection->synced_data.requests_pool, request);
     }
