--- conflicted
+++ resolved
@@ -1733,7 +1733,6 @@
     s_clean_up_mqtt_server_fn,
     &test_data)
 
-<<<<<<< HEAD
 /* helper to make sure ID 1 is received earlier than ID 2 and ID 2 is earlier than ID 3 */
 static int s_check_packets_received_order(
     struct aws_channel_handler *handler,
@@ -1916,7 +1915,6 @@
     /* There is a hidden race condition between channel shutdown from eventloop and publish/subscribe from main thread,
      * but either way, it should work as they are retried in the end.  */
     /* make a publish with QoS 1 immediate. */
-    state_test_data->expected_ops_completed = 1;
     uint16_t packet_id_1 = aws_mqtt_client_connection_publish(
         state_test_data->mqtt_connection,
         &pub_topic,
@@ -2182,7 +2180,17 @@
     ASSERT_SUCCESS(
         aws_mqtt_client_connection_disconnect(state_test_data->mqtt_connection, s_on_disconnect_fn, state_test_data));
     s_wait_for_disconnect_to_complete(state_test_data);
-=======
+    return AWS_OP_SUCCESS;
+}
+
+AWS_TEST_CASE_FIXTURE(
+    mqtt_connection_offline_queue_length_limit,
+    s_setup_mqtt_server_fn,
+    s_test_mqtt_connection_offline_queue_length_limit,
+    s_clean_up_mqtt_server_fn,
+    &test_data)
+
+
 /* Make requests during offline, and destory the connection before ever online, the resource should be cleaned up
  * properly */
 static int s_test_mqtt_connection_destory_pending_requests_fn(struct aws_allocator *allocator, void *ctx) {
@@ -2211,20 +2219,13 @@
             NULL,
             s_on_suback,
             state_test_data) > 0);
->>>>>>> b1bda8cb
 
     return AWS_OP_SUCCESS;
 }
 
 AWS_TEST_CASE_FIXTURE(
-<<<<<<< HEAD
-    mqtt_connection_offline_queue_length_limit,
-    s_setup_mqtt_server_fn,
-    s_test_mqtt_connection_offline_queue_length_limit,
-=======
     mqtt_connection_destory_pending_requests,
     s_setup_mqtt_server_fn,
     s_test_mqtt_connection_destory_pending_requests_fn,
->>>>>>> b1bda8cb
     s_clean_up_mqtt_server_fn,
     &test_data)