#ifndef MQTT_MOCK_SERVER_HANDLER_H
#define MQTT_MOCK_SERVER_HANDLER_H
/**
 * Copyright Amazon.com, Inc. or its affiliates. All Rights Reserved.
 * SPDX-License-Identifier: Apache-2.0.
 */
#include <aws/common/condition_variable.h>
#include <aws/common/mutex.h>
#include <aws/io/channel.h>
#include <aws/mqtt/private/packets.h>

static const int MOCK_LOG_SUBJECT = 60000;

struct mqtt_decoded_packet {
    enum aws_mqtt_packet_type type;

    /* CONNECT */
    bool clean_session;
    bool has_will;
    bool will_retain;
    bool has_password;
    bool has_username;
    uint16_t keep_alive_timeout;
    enum aws_mqtt_qos will_qos;
    struct aws_byte_cursor client_identifier; /* These cursors live with the received_message */
    struct aws_byte_cursor will_topic;
    struct aws_byte_cursor will_message;
    struct aws_byte_cursor username;
    struct aws_byte_cursor password;

    /* PUBLISH SUBSCRIBE UNSUBSCRIBE */
    uint16_t packet_identifier;
    struct aws_byte_cursor topic_name;         /* PUBLISH topic */
    struct aws_byte_cursor publish_payload;    /* PUBLISH payload */
    struct aws_array_list sub_topic_filters;   /* list of aws_mqtt_subscription for SUBSCRIBE */
    struct aws_array_list unsub_topic_filters; /* list of aws_byte_cursor for UNSUBSCRIBE */

    /* index of the received packet, indicating when it's received by the server */
    size_t index;
};

struct mqtt_mock_server_handler {
    struct aws_channel_handler handler;
    struct aws_channel_slot *slot;
    struct aws_array_list response_messages;
    size_t ping_resp_avail;
    uint16_t last_packet_id;
    size_t pubacks_received;
    size_t connects_received;
    size_t connacks_avail;
    struct aws_mutex lock;
    struct aws_condition_variable cvar;
    struct aws_byte_buf pending_packet;
    bool auto_ack;

    struct aws_array_list packets; /* contains mqtt_decoded_packet */
    size_t decoded_index;

    struct {
        struct aws_array_list received_messages;
        /* data */
    } synced_data;
};

struct mqtt_mock_server_publish_args {
    struct aws_channel_task task;
    struct aws_byte_cursor topic;
    struct aws_byte_cursor payload;
    enum aws_mqtt_qos qos;
    struct mqtt_mock_server_handler *testing_handler;
};

struct aws_channel_handler *new_mqtt_mock_server(struct aws_allocator *allocator);
void destroy_mqtt_mock_server(struct aws_channel_handler *handler);
void mqtt_mock_server_handler_update_slot(struct aws_channel_handler *handler, struct aws_channel_slot *slot);

/**
 * Mock server sends a publish packet back to client
 */
int mqtt_mock_server_send_publish(
    struct aws_channel_handler *handler,
    struct aws_byte_cursor *topic,
    struct aws_byte_cursor *payload,
    enum aws_mqtt_qos qos);
/**
 * Set max number of PINGRESP that mock server will send back to client
 */
void mqtt_mock_server_set_max_ping_resp(struct aws_channel_handler *handler, size_t max_ping);
/**
 * Set max number of CONACK that mock server will send back to client
 */
void mqtt_mock_server_set_max_connack(struct aws_channel_handler *handler, size_t connack_avail);

<<<<<<< HEAD
/**
 * Disable the automatically response (suback/unsuback/puback) to the client
 */
void mqtt_mock_server_disable_auto_ack(struct aws_channel_handler *handler);
/**
 * Enable the automatically response (suback/unsuback/puback) to the client
 */
void mqtt_mock_server_enable_auto_ack(struct aws_channel_handler *handler);
/**
 * Send response back the client given the packet ID
 */
int mqtt_mock_server_send_suback(struct aws_channel_handler *handler, uint16_t packetID);
int mqtt_mock_server_send_unsuback(struct aws_channel_handler *handler, uint16_t packetID);
int mqtt_mock_server_send_puback(struct aws_channel_handler *handler, uint16_t packetID);

/**
 * Wait for puback_count PUBACK packages from client
 */
=======
/* Wait for a certain number of packages from client */
>>>>>>> f69bc84d
void mqtt_mock_server_wait_for_pubacks(struct aws_channel_handler *handler, size_t puback_count);
void mqtt_mock_server_wait_for_connects(struct aws_channel_handler *handler, size_t connect_count);

/**
 * Getters for decoded packets, call mqtt_mock_server_decode_packets first.
 */
size_t mqtt_mock_server_decoded_packets_count(struct aws_channel_handler *handler);
/**
 * Get the decoded packet by index
 */
struct mqtt_decoded_packet *mqtt_mock_server_get_decoded_packet_by_index(struct aws_channel_handler *handler, size_t i);
/**
 * Get the latest received packet by index
 */
struct mqtt_decoded_packet *mqtt_mock_server_get_latest_decoded_packet(struct aws_channel_handler *handler);
/**
 * Get the decoded packet by packetID started from search_start_idx (included), Note: it may have multiple packets with
 * the same ID, this will return the earliest received on with the packetID. If out_idx is not NULL, the index of found
 * packet will be stored at there, and if failed to find the packet, it will be set to -1, and the return value will be
 * NULL.
 */
struct mqtt_decoded_packet *mqtt_mock_server_find_decoded_packet_by_ID(
    struct aws_channel_handler *handler,
    size_t search_start_idx,
    uint16_t packetID,
    int *out_idx);
/**
 * Get the decoded packet by type started from search_start_idx (included), Note: it may have multiple packets with
 * the same type, this will return the earliest received on with the packetID. If out_idx is not NULL, the index of
 * found packet will be stored at there, and if failed to find the packet, it will be set to -1, and the return value
 * will be NULL.
 */
struct mqtt_decoded_packet *mqtt_mock_server_find_decoded_packet_by_type(
    struct aws_channel_handler *handler,
    size_t search_start_idx,
    enum aws_mqtt_packet_type type,
    int *out_idx);

/**
 * Run all received messages through, and decode the messages.
 */
int mqtt_mock_server_decode_packets(struct aws_channel_handler *handler);

#endif /* MQTT_MOCK_SERVER_HANDLER_H */<|MERGE_RESOLUTION|>--- conflicted
+++ resolved
@@ -91,7 +91,6 @@
  */
 void mqtt_mock_server_set_max_connack(struct aws_channel_handler *handler, size_t connack_avail);
 
-<<<<<<< HEAD
 /**
  * Disable the automatically response (suback/unsuback/puback) to the client
  */
@@ -110,9 +109,6 @@
 /**
  * Wait for puback_count PUBACK packages from client
  */
-=======
-/* Wait for a certain number of packages from client */
->>>>>>> f69bc84d
 void mqtt_mock_server_wait_for_pubacks(struct aws_channel_handler *handler, size_t puback_count);
 void mqtt_mock_server_wait_for_connects(struct aws_channel_handler *handler, size_t connect_count);
 
